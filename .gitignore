<<<<<<< HEAD
doc/build

# IDEs
=======
*.pyc
.ipynb_checkpoints
*.egg-info
__pycache__
*.egg-info/
>>>>>>> e6460ac5
.idea/
.vscode/*

# Byte-compiled / optimized / DLL files
__pycache__/
*.py[cod]
*$py.class

# C extensions
*.so

# Distribution / packaging
.Python
build/
develop-eggs/
dist/
downloads/
eggs/
.eggs/
lib/
lib64/
parts/
sdist/
var/
wheels/
pip-wheel-metadata/
share/python-wheels/
*.egg-info/
.installed.cfg
*.egg
MANIFEST

# PyInstaller
#  Usually these files are written by a python script from a template
#  before PyInstaller builds the exe, so as to inject date/other infos into it.
*.manifest
*.spec

# Installer logs
pip-log.txt
pip-delete-this-directory.txt

# Unit test / coverage reports
htmlcov/
.tox/
.nox/
.coverage
.coverage.*
.cache
nosetests.xml
coverage.xml
*.cover
.hypothesis/
.pytest_cache/

# Translations
*.mo
*.pot

# Django stuff:
*.log
local_settings.py
db.sqlite3
db.sqlite3-journal

# Flask stuff:
instance/
.webassets-cache

# Scrapy stuff:
.scrapy

# Sphinx documentation
docs/_build/

# PyBuilder
target/

# Jupyter Notebook
.ipynb_checkpoints

# IPython
profile_default/
ipython_config.py

# pyenv
.python-version

# pipenv
#   According to pypa/pipenv#598, it is recommended to include Pipfile.lock in version control.
#   However, in case of collaboration, if having platform-specific dependencies or dependencies
#   having no cross-platform support, pipenv may install dependencies that don't work, or not
#   install all needed dependencies.
#Pipfile.lock

# celery beat schedule file
celerybeat-schedule

# SageMath parsed files
*.sage.py

# Environments
.env
.venv
env/
venv/
ENV/
env.bak/
venv.bak/

# Spyder project settings
.spyderproject
.spyproject

# Rope project settings
.ropeproject

# mkdocs documentation
/site

# mypy
.mypy_cache/
.dmypy.json
dmypy.json

# Pyre type checker
.pyre/<|MERGE_RESOLUTION|>--- conflicted
+++ resolved
@@ -1,14 +1,4 @@
-<<<<<<< HEAD
-doc/build
-
 # IDEs
-=======
-*.pyc
-.ipynb_checkpoints
-*.egg-info
-__pycache__
-*.egg-info/
->>>>>>> e6460ac5
 .idea/
 .vscode/*
 
@@ -83,6 +73,7 @@
 
 # Sphinx documentation
 docs/_build/
+doc/build
 
 # PyBuilder
 target/
