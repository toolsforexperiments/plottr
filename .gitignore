# IDEs
.idea/
<<<<<<< HEAD
.vscode/*

# Byte-compiled / optimized / DLL files
__pycache__/
*.py[cod]
*$py.class

# C extensions
*.so

# Distribution / packaging
.Python
build/
develop-eggs/
dist/
downloads/
eggs/
.eggs/
lib/
lib64/
parts/
sdist/
var/
wheels/
pip-wheel-metadata/
share/python-wheels/
*.egg-info/
.installed.cfg
*.egg
MANIFEST

# PyInstaller
#  Usually these files are written by a python script from a template
#  before PyInstaller builds the exe, so as to inject date/other infos into it.
*.manifest
*.spec

# Installer logs
pip-log.txt
pip-delete-this-directory.txt

# Unit test / coverage reports
htmlcov/
.tox/
.nox/
.coverage
.coverage.*
.cache
nosetests.xml
coverage.xml
*.cover
.hypothesis/
.pytest_cache/

# Translations
*.mo
*.pot

# Django stuff:
*.log
local_settings.py
db.sqlite3
db.sqlite3-journal

# Flask stuff:
instance/
.webassets-cache

# Scrapy stuff:
.scrapy

# Sphinx documentation
docs/_build/
doc/build

# PyBuilder
target/

# Jupyter Notebook
.ipynb_checkpoints

# IPython
profile_default/
ipython_config.py

# pyenv
.python-version

# pipenv
#   According to pypa/pipenv#598, it is recommended to include Pipfile.lock in version control.
#   However, in case of collaboration, if having platform-specific dependencies or dependencies
#   having no cross-platform support, pipenv may install dependencies that don't work, or not
#   install all needed dependencies.
#Pipfile.lock

# celery beat schedule file
celerybeat-schedule

# SageMath parsed files
*.sage.py

# Environments
.env
.venv
env/
venv/
ENV/
env.bak/
venv.bak/

# Spyder project settings
.spyderproject
.spyproject

# Rope project settings
.ropeproject

# mkdocs documentation
/site

# mypy
.mypy_cache/
.dmypy.json
dmypy.json

# Pyre type checker
.pyre/
=======
doc/_build
doc/make.bat
doc/Makefile
>>>>>>> 61f1aeeb
<|MERGE_RESOLUTION|>--- conflicted
+++ resolved
@@ -1,6 +1,5 @@
 # IDEs
 .idea/
-<<<<<<< HEAD
 .vscode/*
 
 # Byte-compiled / optimized / DLL files
@@ -75,6 +74,8 @@
 # Sphinx documentation
 docs/_build/
 doc/build
+doc/make.bat
+doc/Makefile
 
 # PyBuilder
 target/
@@ -127,9 +128,4 @@
 dmypy.json
 
 # Pyre type checker
-.pyre/
-=======
-doc/_build
-doc/make.bat
-doc/Makefile
->>>>>>> 61f1aeeb
+.pyre/