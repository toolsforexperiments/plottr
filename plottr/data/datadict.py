--- conflicted
+++ resolved
@@ -1289,17 +1289,12 @@
                 dep_axes = [ax_map[ax] for ax in d[d_dep]['axes']]
                 ret[newdep] = d[d_dep]
                 ret[newdep]['axes'] = dep_axes
-<<<<<<< HEAD
 
     if ret is None:
         ret = DataDict()
     else:
         ret.validate()
 
-    return ret
-=======
-    assert ret is not None
-    ret.validate()
     return ret
 
 
@@ -1420,5 +1415,4 @@
     return DataDict(**dd)
 
 
-str2dd = datastructure_from_string
->>>>>>> a9c52030
+str2dd = datastructure_from_string