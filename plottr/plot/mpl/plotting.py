--- conflicted
+++ resolved
@@ -129,13 +129,9 @@
     elif plotType is PlotType.colormesh:
         im = ppcolormesh_from_meshgrid(ax, x, y, z, cmap=cmap, **kw)
     elif plotType is PlotType.scatter2d:
-<<<<<<< HEAD
-        im = ax.scatter(x, y, c=z, cmap=cmap, **kw)
+        im = ax.scatter(x.ravel(), y.ravel(), c=z.ravel(), cmap=cmap, **kw)
     elif plotType is PlotType.linecuts2d:
         im, sm = plot_as_linecuts(ax,x,y,z,cmap=cmap, **kw)
-=======
-        im = ax.scatter(x.ravel(), y.ravel(), c=z.ravel(), cmap=cmap, **kw)
->>>>>>> 013a50ce
     else:
         im = None
 
