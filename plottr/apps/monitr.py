--- conflicted
+++ resolved
@@ -25,11 +25,7 @@
 from watchdog.events import FileSystemEvent
 
 from .. import log as plottrlog
-<<<<<<< HEAD
-from .. import QtCore, QtWidgets, Signal, Slot, QtGui
-=======
 from .. import QtCore, QtWidgets, Signal, Slot, QtGui, plottrPath
->>>>>>> f421f146
 from ..data.datadict_storage import all_datadicts_from_hdf5, datadict_from_hdf5
 from ..data.datadict import DataDict
 from ..utils.misc import unwrap_optional
@@ -217,8 +213,6 @@
             else:
                 self.tags.append(path.stem)
                 self.tags_widget.add_tag(path.stem)
-<<<<<<< HEAD
-=======
 
             model = self.model()
             assert isinstance(model, FileModel)
@@ -242,38 +236,11 @@
                 self.star = False
             elif path.name == '__trash__.tag':
                 self.trash = False
->>>>>>> f421f146
 
             model = self.model()
             assert isinstance(model, FileModel)
             model.tags_changed(self)
 
-<<<<<<< HEAD
-    def delete_file(self, path: Path) -> None:
-        """
-        deletes a file from item files. If the file is a tag, changes the widget and runs the model tags_changed
-        method.
-
-        :param path: The file to be deleted.
-        """
-        file_type = ContentType.sort(path)
-        self.files.pop(path)
-        if file_type == ContentType.tag:
-            if path.stem in self.tags:
-                self.tags.remove(path.stem)
-                self.tags_widget.delete_tag(path.stem)
-
-            if path.name == '__star__.tag':
-                self.star = False
-            elif path.name == '__trash__.tag':
-                self.trash = False
-
-            model = self.model()
-            assert isinstance(model, FileModel)
-            model.tags_changed(self)
-
-=======
->>>>>>> f421f146
     def change_path(self, path: Path) -> None:
         """Changes the internal path of the item as welll as the text of it."""
         self.path = path
@@ -772,7 +739,6 @@
             # If the folder is not currently being selected I don't care about modifications.
             if self.currently_selected_folder is not None and parent.path.is_relative_to(
                     self.currently_selected_folder):
-<<<<<<< HEAD
 
                 # If im expecting this update, ignore it.
                 if path in self.modified_exceptions:
@@ -863,98 +829,6 @@
         if item_index.column() == 1:
             item_index = item_index.siblingAtColumn(0)
 
-=======
-
-                # If im expecting this update, ignore it.
-                if path in self.modified_exceptions:
-                    self.modified_exceptions.remove(path)
-                    return
-
-                if ContentType.sort(path) == ContentType.data:
-                    self.update_data.emit(path)
-
-    @Slot(FileSystemEvent)
-    def on_file_closed(self, event: FileSystemEvent) -> None:
-        """
-        Gets triggered everytime a file is closed
-        """
-        # logger().info(f'file closed: {event}')
-        pass
-
-    def delete_root_item(self, row: int, path: Path) -> None:
-        """
-        Deletes a root item from the model and main_dictionary.
-        """
-        self.removeRow(row)
-        del self.main_dictionary[path]
-
-    def update_currently_selected_folder(self, path: Path) -> None:
-        """
-        Updates the currently selected folder and updates the exception list so that the data modification ignores a
-        modification caused by loading the data.
-
-        :param path: The path of the currently selected folder.
-        """
-        if path in self.main_dictionary:
-            item = self.main_dictionary[path]
-            self.modified_exceptions = self._get_all_files_of_item(item)
-        self.currently_selected_folder = path
-
-    def _get_all_files_of_item(self, item: Item, partial_list: List[Path] = []) -> List[Path]:
-        """
-        Recursively gets a list of all the files that are in item and all of its children.
-
-        :param item: The item you want the list of files in it and its children from.
-        :param partial_list: Currently filled list. Leave empty for the first item.
-        """
-        partial_list = partial_list + [file for file in item.files.keys()]
-        if item.hasChildren():
-            for i in range(item.rowCount()):
-                child = item.child(i,0)
-                assert isinstance(child, Item)
-                partial_list = partial_list + self._get_all_files_of_item(child)
-        return partial_list
-
-    def star_item(self, item_index: QtCore.QModelIndex) -> None:
-        """
-        Creates the __star__.tag file if it doesn't exist, deletes it if it does, in the folder for the item.
-         If it finds __trash__.tag there it will delete it.
-
-        :param item_index: The index of the item that needs to be starred.
-        """
-        # If the item is of column 1, change it to the sibling at column 0
-        if item_index.column() == 1:
-            item_index = item_index.siblingAtColumn(0)
-
-        item = self.itemFromIndex(item_index)
-        assert isinstance(item, Item)
-        path = item.path
-        star_path = path.joinpath('__star__.tag')
-        trash_path = path.joinpath('__trash__.tag')
-        # If a trash file in the star folder exists, delete it.
-        if trash_path.is_file():
-            trash_path.unlink()
-
-        # If the folder is already a starred folder, un-star it.
-        if star_path.is_file():
-            star_path.unlink()
-        else:
-            with open(star_path, 'w') as file:
-                file.write('')
-
-    def trash_item(self, item_index: QtCore.QModelIndex) -> None:
-        """
-        Creates the __trash__.tag file if it doesn't exist, deletes it if it does, in the folder for the item.
-         If it finds __star__.tag there it will delete it
-
-        :param index: The index of the item that needs to be trashed.
-        """
-
-        # If the item is of column 1, change it to the sibling at column 0
-        if item_index.column() == 1:
-            item_index = item_index.siblingAtColumn(0)
-
->>>>>>> f421f146
         item = self.itemFromIndex(item_index)
         assert isinstance(item, Item)
         path = item.path
@@ -1004,48 +878,12 @@
 
     def __init__(self, parent: Optional[QtCore.QObject] = None):
         """
-<<<<<<< HEAD
-        QSortFilterProxyModel with our custom filtering and stars and trash. The parent status always overrides
-        the children status, e.g.: If a parent is trash but its children are not, the parent with the children will be
-        hidden.
-=======
         QSortFilterProxyModel with our custom filtering and stars and trash. Should only be used with FileModel.
->>>>>>> f421f146
         """
         super().__init__(parent=parent)
 
         self.only_star = False
         self.hide_trash = False
-<<<<<<< HEAD
-
-        self.queries_dict: Optional[Dict[str, List[str]]] = None
-
-    def star_trash_toggle(self, star_status: bool, trash_status: bool) -> None:
-        """
-        Updates the star and trash status and triggers a filter.
-
-        :param star_status: The new star status. True for showing only starred items.
-        :param trash_status: The new trash status. True for hiding all stars.
-        """
-        self.only_star = star_status
-        self.hide_trash = trash_status
-        self.trigger_filter()
-
-    def filter_text_changed(self, queries_dict: Optional[Dict[str, List[str]]]) -> None:
-        """
-        Gets called every time the filter text edit changes and triggers and update.
-
-        :queries_dict: The dictionary with the queries. Same structure as Item.match().
-        """
-        self.queries_dict = queries_dict
-        self.trigger_filter()
-
-
-    def filterAcceptsRow(self, source_row: int, source_parent: QtCore.QModelIndex) -> bool:
-        """
-        Override of the QSortFilterProxyModel. Our custom filtering needs are implemented here.
-        Checks wether or not to show the item.
-=======
         self.allowed_items: List[QtGui.QStandardItem] = []
 
     def setSourceModel(self, sourceModel: QtCore.QAbstractItemModel) -> None:
@@ -1066,17 +904,12 @@
         """
         Override of the QSortFilterProxyModel. Our custom filtering needs are implemented here.
         Checks wether or not to show the item agaisnt its allowed items list..
->>>>>>> f421f146
 
         :param source_row: The row of the item.
         :param source_parent: The index of the parent of the item.
         :returns: `True` if the item should be shown or `False` if the item should be hidden.
         """
-<<<<<<< HEAD
-        # Get the item
-=======
-
->>>>>>> f421f146
+
         source_model = self.sourceModel()
         assert isinstance(source_model, FileModel)
         parent_item = source_model.itemFromIndex(source_parent)
@@ -1085,85 +918,6 @@
         else:
             item = parent_item.child(source_row, 0)
 
-<<<<<<< HEAD
-        if not item is None:
-            assert isinstance(item, Item)
-
-            # Check if it passes the current queries.
-            if self.queries_dict is not None:
-                if not item.match(self.queries_dict):
-                    item.show = False
-                    return False
-
-            # Checks for star or trash status
-            if self.only_star and item.star:
-                item.show = True
-                return True
-            elif self.only_star and not item.star:
-                # Checks if their children should be shown, so that this item gets shown too.
-                if item.hasChildren():
-                    if not self.hide_trash:
-                        ret = self._check_children_filter(item)
-                        item.show = ret
-                        return ret
-                    elif not item.trash:
-                        ret = self._check_children_filter(item)
-                        item.show = ret
-                        return ret
-                # If a parent is star, shows the children items too.
-                if self._check_parent_filter(item):
-                    item.show = True
-                    return True
-                item.show = False
-                return False
-            elif self.hide_trash and not item.trash:
-                item.show = True
-                return True
-            elif self.hide_trash and item.trash:
-                item.show = False
-                return False
-            else:
-                item.show = True
-                return True
-
-        return False
-
-    def _check_children_filter(self, item: Item) -> bool:
-        """
-        Helper function, recursively checks if any of the children of item should be shown.
-
-        :param item: The item who's children should be checked.
-        :return: True if it should be shown, False otherwise.
-        """
-        for i in range(item.rowCount()):
-            child = item.child(i, 0)
-            assert isinstance(child, Item)
-            if child.hasChildren():
-                childs_children_check = self._check_children_filter(child)
-                if childs_children_check:
-                    return True
-            if self.only_star and child.star:
-                return True
-        return False
-
-    def _check_parent_filter(self, item: Item) -> bool:
-        """
-        Checks if a parent of the item is starred and star only is is True.
-
-        :param item: The item who's children should be checked.
-        :return: True if it should be shown, False otherwise.
-        """
-        parent = item.parent()
-        if parent is not None:
-            keep_going = True
-            while keep_going:
-                assert isinstance(parent, Item)
-                if self.only_star and parent.star:
-                    return True
-                parent = parent.parent()
-                if parent is None:
-                    keep_going = False
-=======
         if self.allowed_items is None and self.only_star == False and self.hide_trash == False:
             if item is not None:
                 item.show = True
@@ -1178,7 +932,6 @@
                 item.show = False
                 return False
 
->>>>>>> f421f146
         return False
 
     def trigger_filter(self) -> None:
@@ -1240,193 +993,6 @@
 
         self.setContextMenuPolicy(QtCore.Qt.CustomContextMenu)
         self.customContextMenuRequested.connect(self.on_context_menu_requested)
-<<<<<<< HEAD
-
-        self.setUniformRowHeights(True)
-        self.setSortingEnabled(True)
-        self.header().setStretchLastSection(True)
-
-        self.setModel(self.proxy_model)
-
-    @Slot()
-    def on_filter_incoming_event(self) -> None:
-        """
-        Gets called everytime the proxy model emmits the filter_incoming_event signal.
-        """
-        self.create_collapsed_state()
-
-    def on_filter_ended_event(self) -> None:
-        """
-        Gets called everytime the proxy model emmits the filter_ended_event signal.
-        The tags need to be reset after a filtering event happens.
-        """
-        self.set_all_tags()
-        self.restore_previous_collapsed_state()
-
-    def set_all_tags(self) -> None:
-        """
-        Sets the tag label widget for all the rows.
-        """
-        for i in range(self.model_.rowCount()):
-            item = self.model_.item(i, 0)
-            if item is not None and isinstance(item, Item):
-                self._set_widget_for_item_and_children(item)
-        self.on_adjust_column_width()
-
-    def _set_widget_for_item_and_children(self, item: Item) -> None:
-        """
-        Helper function of set_all_tags, goes throguh the passed item and all of its children and sets all of the
-        tag widget from column 0 for the items in row 1.
-
-        :param item: The item that its setting the widget for.
-        """
-        parent = item.parent()
-        if parent is None:
-            tags_item = self.model_.item(item.row(), 1)
-        else:
-            tags_item = parent.child(item.row(), 1)
-
-        tags_index = self.model_.indexFromItem(tags_item)
-        proxy_tag_index = self.proxy_model.mapFromSource(tags_index)
-        item.create_tags()  # The tags get created every time because they get deleted after filtering.
-        self.setIndexWidget(proxy_tag_index, item.tags_widget)
-        if item.hasChildren():
-            for i in range(item.rowCount()):
-                child = item.child(i)
-                assert isinstance(child, Item)
-                self._set_widget_for_item_and_children(child)
-
-    @Slot(QtCore.QPoint)
-    def on_context_menu_requested(self, pos: QtCore.QPoint) -> None:
-        """
-        Shows the context menu when a right click happens.
-
-        :param pos: The position of the mouse when the call happens
-        """
-        proxy_index = self.indexAt(pos)
-        if proxy_index.column() == 1:
-            proxy_index = proxy_index.siblingAtColumn(0)
-        index = self.proxy_model.mapToSource(proxy_index)
-        item = self.model_.itemFromIndex(index)
-        # if the selected item is None, no menu should be shown.
-        if item is None:
-            return
-
-        assert isinstance(item, Item)
-        # Sets the correct the correct text for the context menu depending on the state of the item.
-        if item.star:
-            self.star_action.setText(self.un_star_text)
-        else:
-            self.star_action.setText(self.star_text)
-        if item.trash:
-            self.trash_action.setText(self.un_trash_text)
-        else:
-            self.trash_action.setText(self.trash_text)
-
-        self.context_menu.addAction(self.star_action)
-        self.context_menu.addAction(self.trash_action)
-        self.context_menu.addSeparator()
-        self.context_menu.addAction(self.delete_action)
-        self.context_menu.exec_(self.mapToGlobal(pos))
-
-    @Slot()
-    def on_emit_item_starred(self) -> None:
-        """
-        Gets called when the user press the star action. Emits the star_item signal.
-        """
-        item_proxy_index = self.currentIndex()
-        item_index = self.proxy_model.mapToSource(item_proxy_index)
-        self.model_.star_item(item_index)
-
-    @Slot()
-    def on_emit_item_trashed(self) -> None:
-        """
-        Gets called when the user press the trash action. Emits the trash_item signal.
-        """
-        item_proxy_index = self.currentIndex()
-        item_index = self.proxy_model.mapToSource(item_proxy_index)
-        self.model_.trash_item(item_index)
-
-    @Slot()
-    def on_emit_item_delete(self) -> None:
-        """
-        Gets called when the user press the delete action. Emits the delete_item signal.
-        """
-        item_proxy_index = self.currentIndex()
-        item_index = self.proxy_model.mapToSource(item_proxy_index)
-        self.model_.delete_item(item_index)
-
-    @Slot()
-    def on_adjust_column_width(self) -> None:
-        """
-        Gets called when the model changed the icon of an item. When changing an item icons that has the tag widget
-        displaying tags, the icon would be superimposed with the widget, moving the column_width by 1 pixel and
-        setting it back fixes it.
-        """
-        column_width = self.columnWidth(1)
-        self.setColumnWidth(1, column_width + 1)
-        self.setColumnWidth(1, column_width - 1)
-
-    def currentChanged(self, current: QtCore.QModelIndex, previous: QtCore.QModelIndex) -> None:
-        """
-        Gets called everytime the selection of the tree changes. Emits a signal indicating the current and previous
-        selected item.
-
-        :param current: The QModelIndex of the current selected item.
-        :param previous: The QModelIndex of the previously selected item.
-        """
-        self.selection_changed.emit(current, previous)
-
-    def create_collapsed_state(self, incoming_item: Optional[Item] = None) -> None:
-        """
-        Updates the self.collapsed_state dictionary with the currently shown items.
-        Gets called recursively to update all items.
-        """
-        if incoming_item is None:
-            for i in range(self.model_.rowCount()):
-                item = self.model_.item(i, 0)
-                assert isinstance(item, Item)
-                # If the item is not shown, the collapsed setting don't change.
-                if item.show:
-                    source_index = self.model_.index(i, 0, QtCore.QModelIndex())
-                    index = self.proxy_model.mapFromSource(source_index)
-                    self.collapsed_state[item.path] = self.isExpanded(index)
-                    if item.hasChildren():
-                        self.create_collapsed_state(incoming_item=item)
-
-        else:
-            for i in range(incoming_item.rowCount()):
-                child = incoming_item.child(i, 0)
-                assert isinstance(child, Item)
-                # If the item is not shown, the collapsed setting don't change.
-                if child.show:
-                    source_index = self.model_.indexFromItem(child)
-                    child_index = self.proxy_model.mapFromSource(source_index)
-                    self.collapsed_state[child.path] = self.isExpanded(child_index)
-                    if child.hasChildren():
-                        self.create_collapsed_state(incoming_item=child)
-
-    def restore_previous_collapsed_state(self) -> None:
-        """
-        Sets every item in the collapsed_state dictionary the correct collapsed setting.
-        """
-        for path, state in self.collapsed_state.items():
-            source_index = self.model_.indexFromItem(self.model_.main_dictionary[path])
-            proxy_index = self.proxy_model.mapFromSource(source_index)
-            self.setExpanded(proxy_index, state)
-
-
-# TODO: Figure out the parent situation going on here.
-class FileExplorer(QtWidgets.QWidget):
-    """
-    Helper widget to unify the FileTree with the line edit and status buttons.
-    """
-
-    def __init__(self, proxy_model: SortFilterProxyModel, parent: Optional[Any]=None,
-                 *args: Any, **kwargs: Any):
-        super().__init__(parent=parent, *args, **kwargs)  # type: ignore[misc] # I suspect this error comes from having parent possibly be a kwarg too.
-
-=======
 
         self.setUniformRowHeights(True)
         self.setSortingEnabled(True)
@@ -1807,7 +1373,6 @@
                  *args: Any, **kwargs: Any):
         super().__init__(parent=parent, *args, **kwargs)  # type: ignore[misc] # I suspect this error comes from having parent possibly be a kwarg too.
 
->>>>>>> f421f146
         # Tree and model initialization
         self.proxy_model = proxy_model
         self.model = proxy_model.sourceModel()
@@ -1833,15 +1398,12 @@
         self.star_button.setCheckable(True)
         self.trash_button.setCheckable(True)
 
-<<<<<<< HEAD
-=======
         self.loading_label: Optional[IconLabel] = None
         self.loading_movie = QtGui.QMovie(os.path.join(plottrPath, 'resource', 'gfx', "loading_gif.gif"))
 
         self.filter_worker: Optional[FilterWorker] = None
         self.filter_thread: Optional[QtCore.QThread] = None
 
->>>>>>> f421f146
         self.filter_and_buttons_layout.addWidget(self.filter_line_edit)
         self.filter_and_buttons_layout.addWidget(self.star_button)
         self.filter_and_buttons_layout.addWidget(self.trash_button)
@@ -1857,11 +1419,7 @@
         self.expand_button.clicked.connect(self.file_tree.expandAll)
         self.collapse_button.clicked.connect(self.file_tree.collapseAll)
 
-<<<<<<< HEAD
-        self.filter_line_edit.textChanged.connect(self.on_filter_line_edit_text_change)
-=======
         self.filter_line_edit.textChanged.connect(self.on_filter_triggered)
->>>>>>> f421f146
 
 
     @Slot()
@@ -1869,69 +1427,58 @@
         """
         Updates the status of the buttons to the FileTree.
         """
-<<<<<<< HEAD
-        self.proxy_model.star_trash_toggle(self.star_button.isChecked(), self.trash_button.isChecked())
+        filter_str = self.filter_line_edit.text()
+        self.on_filter_triggered(filter_str)
 
     @Slot(str)
-    def on_filter_line_edit_text_change(self, filter_str: str) -> None:
-        """
-        Gets called everytime the filter line edit changes texts. Process the text in the line edit, separtes them into
-        the different queries and triggers the filtering in the proxy model.
-
-        Queries are separated by commas (','). Empty queries or composed of only
-        a single whitespace are ignored. It also ignores the first character of a query if this is a whitespace.
-
-        It accepts 5 kinds of queries:
-            * tags: queries starting with, 'tag:', 't:', or 'T:'.
-            * Markdown files: queries starting with, 'md:', 'm:', or 'M:'.
-            * Images: queries starting with, 'image:', 'i:', or 'I:'.
-            * Json files: queries starting with, 'json:', 'j:', or 'J:'.
-            * Folder names: any other query.
-
-        :param filter_str: The str that is currently in the filter line text edit.
-        """
-        raw_queries = filter_str.split(',')
-        queries_with_empty_spaces = [item[1:] if len(item) >= 1 and item[0] == " " else item for item in raw_queries]
-        queries = [item for item in queries_with_empty_spaces if item != '' and item != ' ']
-
-        if len(queries) == 0:
-            queries_dict = None
-            self.proxy_model.filter_text_changed(queries_dict)
-            return
-
-        tag_queries = []
-        md_queries = []
-        image_queries = []
-        json_queries = []
-        name_queries = []
-        for query in queries:
-            if query != '':
-                if query[:4] == 'tag:':
-                    tag_queries.append(query[4:])
-                elif query[:2] == 't:' or query[:2] == 'T:':
-                    tag_queries.append(query[2:])
-                elif query[:3] == 'md:':
-                    md_queries.append(query[3:])
-                elif query[:2] == 'm:' or query[:2] == 'M:':
-                    md_queries.append(query[2:])
-                elif query[:6] == 'image:':
-                    image_queries.append(query[6:])
-                elif query[:2] == 'i:' or query[:2] == 'I:':
-                    image_queries.append(query[2:])
-                elif query[:5] == 'json:':
-                    json_queries.append(query[5:])
-                elif query[:2] == 'j:' or query[:2] == 'J:':
-                    json_queries.append(query[2:])
-                else:
-                    name_queries.append(query)
-
-            queries_dict = {'tag': tag_queries,
-                            'md': md_queries,
-                            'image': image_queries,
-                            'json': json_queries,
-                            'name': name_queries, }
-
-        self.proxy_model.filter_text_changed(queries_dict)
+    def on_filter_triggered(self, filter: str) -> None:
+        """
+        Gets called whenever a new filtering is triggered (text changed in the filter line edit or the star or trash
+        buttons have been clicked). Starts the loading animation and creates a FilterWorker and
+        starts it on a new thread.
+
+        :param filter: The string of the line edit.
+        """
+        if self.loading_label is None:
+            self.loading_label = IconLabel(self.loading_movie, self.star_button.height())
+        self.filter_and_buttons_layout.insertWidget(1, self.loading_label)
+        self.loading_label.start_animation()
+
+        if self.filter_thread is not None:
+            if self.filter_thread.isRunning():
+                self.filter_thread.requestInterruption()
+                self.filter_thread.quit()
+                self.filter_thread.wait()
+                self.filter_thread = None
+
+        self.filter_thread = QtCore.QThread(self)
+        self.filter_worker = FilterWorker()
+        self.filter_worker.moveToThread(self.filter_thread)
+        run_fun = partial(self.filter_worker.run, self.model, self.star_button.isChecked(),
+                          self.trash_button.isChecked(), filter)
+        self.filter_thread.started.connect(run_fun)
+        self.filter_worker.finished.connect(self.on_finished_filtering)
+        self.filter_thread.start()
+
+    @Slot(dict)
+    def on_finished_filtering(self, results_dict: Dict[Path, Item]) -> None:
+        """
+        Gets called when the FilterWorker is done filtering. Ends the loading animation and the thread and triggers the
+        filtering in the porxy model.
+        """
+        if self.loading_label is not None:
+            self.loading_label.stop_animation()
+            self.filter_and_buttons_layout.removeWidget(self.loading_label)
+            self.loading_label.deleteLater()
+            self.loading_label = None
+
+        if self.filter_thread is not None:
+            self.filter_thread.quit()
+            self.filter_thread.wait()
+            self.filter_thread = None
+
+        items_list = [item for item in results_dict.values()]
+        self.proxy_model.filter_requested(list(items_list), self.star_button.isChecked(), self.trash_button.isChecked())
 
 
 class DataTreeWidgetItem(QtWidgets.QTreeWidgetItem):
@@ -2162,290 +1709,6 @@
         size_policy = QtWidgets.QSizePolicy(QtWidgets.QSizePolicy.Minimum, QtWidgets.QSizePolicy.Minimum)
         self.setSizePolicy(size_policy)
 
-=======
-        filter_str = self.filter_line_edit.text()
-        self.on_filter_triggered(filter_str)
-
-    @Slot(str)
-    def on_filter_triggered(self, filter: str) -> None:
-        """
-        Gets called whenever a new filtering is triggered (text changed in the filter line edit or the star or trash
-        buttons have been clicked). Starts the loading animation and creates a FilterWorker and
-        starts it on a new thread.
-
-        :param filter: The string of the line edit.
-        """
-        if self.loading_label is None:
-            self.loading_label = IconLabel(self.loading_movie, self.star_button.height())
-        self.filter_and_buttons_layout.insertWidget(1, self.loading_label)
-        self.loading_label.start_animation()
-
-        if self.filter_thread is not None:
-            if self.filter_thread.isRunning():
-                self.filter_thread.requestInterruption()
-                self.filter_thread.quit()
-                self.filter_thread.wait()
-                self.filter_thread = None
-
-        self.filter_thread = QtCore.QThread(self)
-        self.filter_worker = FilterWorker()
-        self.filter_worker.moveToThread(self.filter_thread)
-        run_fun = partial(self.filter_worker.run, self.model, self.star_button.isChecked(),
-                          self.trash_button.isChecked(), filter)
-        self.filter_thread.started.connect(run_fun)
-        self.filter_worker.finished.connect(self.on_finished_filtering)
-        self.filter_thread.start()
-
-    @Slot(dict)
-    def on_finished_filtering(self, results_dict: Dict[Path, Item]) -> None:
-        """
-        Gets called when the FilterWorker is done filtering. Ends the loading animation and the thread and triggers the
-        filtering in the porxy model.
-        """
-        if self.loading_label is not None:
-            self.loading_label.stop_animation()
-            self.filter_and_buttons_layout.removeWidget(self.loading_label)
-            self.loading_label.deleteLater()
-            self.loading_label = None
-
-        if self.filter_thread is not None:
-            self.filter_thread.quit()
-            self.filter_thread.wait()
-            self.filter_thread = None
-
-        items_list = [item for item in results_dict.values()]
-        self.proxy_model.filter_requested(list(items_list), self.star_button.isChecked(), self.trash_button.isChecked())
-
-
-class DataTreeWidgetItem(QtWidgets.QTreeWidgetItem):
-    """
-    Modified class of QtWidgets.QTreeWidgetItem where the only modification is the addition of the path parameter.
-    :param path: The path this QTreeWidgetItem represents.h.
-    """
-
-    def __init__(self, path: Path, *args: Any, **kwargs: Any):
-        super(DataTreeWidgetItem, self).__init__(*args, **kwargs)
-        self.path = path
-
-# TODO: Right now the data display only updates when you click on the parent folder. What happens if data is created
-#   while the folder display is open. It should absolutely update.
-class DataTreeWidget(QtWidgets.QTreeWidget):
-    """
-    Widget that displays all ddh5 files passed in incoming_data. All items must be in ordered lists with their names,
-    paths and DataDicts for the widget to laod properly.
-
-    :param incoming_data: Dictionary containing all the information required to load all ddh5 files. The dictionary
-        should contain 3 different items with they keys being: "paths", "names", and "data", each containing a list
-        of (in order): Path, str, DataDict. All 3 lists should be ordered by index (meaning for example that index
-        number 3 represents a single datadicts). E.g.:
-            incoming_data = {"paths": [Path(r"~/data/measurement_1"),
-                                       Path(r"~/data/measurement_2"),],
-                             "names": ["measurement_1/data",
-                                       "measurement_2/data],
-                             "data": [{'__creation_time_sec__': 1641938645.0,
-                                       '__creation_time_str__': '2022-01-11 16:04:05',
-                                       'x': {'__creation_time_sec__': 1641938645.0,
-                                             '__creation_time_str__': '2022-01-11 16:04:05',
-                                             '__shape__': (1444, 1444),
-                                             'axes': [],
-                                             'label': '',
-                                             'unit': '',
-                                             'values': array([[-721.68783649, ....]]) ...
-    """
-
-    # Signal(Path) -- Emitted when the user selects the plot option in the popup menu.
-    #: Arguments:
-    #:   - The path of the ddh5 with the data for the requested plot.
-    plot_requested = Signal(Path)
-
-    # incoming_data: Dict[str, Union[Path, str, DataDict]]
-    def __init__(self, paths: List[Path], names: List[str], data: DataDict, *args: Any, **kwargs: Any):
-        super().__init__(*args, **kwargs)
-
-        header_item = self.headerItem()
-        assert isinstance(header_item, QtWidgets.QTreeWidgetItem)
-        header_item.setText(0, "Object")
-        header_item.setText(1, "Content")
-        header_item.setText(2, "Type")
-        self.paths = paths
-        self.names = names
-        self.data = data
-
-        # Popup menu.
-        self.plot_popup_action = QtWidgets.QAction('Plot')
-        self.popup_menu = QtWidgets.QMenu(self)
-
-        self.plot_popup_action.triggered.connect(self.emit_plot_requested_signal)
-
-        self.setContextMenuPolicy(QtCore.Qt.CustomContextMenu)
-        self.customContextMenuRequested.connect(self.on_context_menu_requested)
-
-        self.set_data()
-
-    def set_data(self) -> None:
-        """
-        Fills the QTreeWidget with the data loaded in the self.data variable.
-        """
-
-        for index, data in enumerate(self.data):
-            parent_tree_widget = DataTreeWidgetItem(self.paths[index], self, [self.names[index]])
-
-            data_parent = QtWidgets.QTreeWidgetItem(parent_tree_widget, ['Data'])
-            meta_parent = QtWidgets.QTreeWidgetItem(parent_tree_widget, ['Meta'])
-
-            for name, value in data.data_items():
-                column_content = [name, str(data.meta_val('shape', name))]
-                if name in data.dependents():
-                    column_content.append(f'Depends on {str(tuple(data.axes(name)))}')
-                else:
-                    column_content.append(f'Independent')
-
-                parameter_item = QtWidgets.QTreeWidgetItem(data_parent, column_content)
-
-                for meta_name, meta_value in data.meta_items(name):
-                    parameter_meta_item = QtWidgets.QTreeWidgetItem(parameter_item, [meta_name, str(meta_value)])
-
-            for name, value in data.meta_items():
-                parameter_meta_item = QtWidgets.QTreeWidgetItem(meta_parent, [name, str(value)])
-
-            parent_tree_widget.setExpanded(True)
-            data_parent.setExpanded(True)
-
-            for i in range(self.columnCount() - 1):
-                self.resizeColumnToContents(i)
-
-    @Slot(QtCore.QPoint)
-    def on_context_menu_requested(self, pos: QtCore.QPoint) -> None:
-        """
-        Gets called when the user right-clicks on an item.
-        """
-        item = self.itemAt(pos)
-        assert isinstance(item, QtWidgets.QTreeWidgetItem)
-        parent_item = item.parent()
-        # Check that the item is in fact a top level item and open the popup menu
-        if item is not None and parent_item is None:
-            self.popup_menu.addAction(self.plot_popup_action)
-            self.popup_menu.exec_(self.mapToGlobal(pos))
-            self.popup_menu.removeAction(self.plot_popup_action)
-
-    @Slot()
-    def emit_plot_requested_signal(self) -> None:
-        """
-        Emits the signal when the user selects the plot option in the popup menu. The signal is emitted with the Path of
-        the current selected item as an argument.
-        """
-        current_item = self.currentItem()
-        assert isinstance(current_item, DataTreeWidgetItem)
-        self.plot_requested.emit(current_item.path)
-
-    def sizeHint(self) -> QtCore.QSize:
-        height = 2 * self.frameWidth()  # border around tree
-        header_width = 0
-        if not self.isHeaderHidden():
-            header = self.header()
-            headerSizeHint = header.sizeHint()
-            height += headerSizeHint.height()
-            header_width += headerSizeHint.width()
-        rows = 0
-        it = QtWidgets.QTreeWidgetItemIterator(self)
-        while it.value() is not None:
-            rows += 1
-            index = self.indexFromItem(it.value())
-            height += self.rowHeight(index)
-            it += 1  # type: ignore[assignment, operator] # Taken from this example:
-# https://riverbankcomputing.com/pipermail/pyqt/2014-May/034315.html
-
-        # calculating width:
-        width = 2 * self.frameWidth()
-        for i in range(self.columnCount()):
-            width += self.sizeHintForColumn(i)
-
-        return QtCore.QSize(width, height)
-
-
-class FloatingButtonWidget(QtWidgets.QPushButton):
-    """
-    Floating button inside the textbox showing any md file. Allows editing or saving the file.
-
-    Class taken from: https://www.deskriders.dev/posts/007-pyqt5-overlay-button-widget/
-    """
-
-    # Signal() -- Emitted when the user activates save mode.
-    save_activated = Signal()
-
-    # Signal() -- Emitted when the user activates edit mode.
-    edit_activated = Signal()
-
-    def __init__(self, parent: QtWidgets.QWidget):
-        super().__init__(parent)
-        self.padding_right = 5
-        self.edit_text = 'Edit'
-        self.save_text = 'Save'
-
-        # Start in save mode (True), since you cannot edit the text. Clicks the edit button to switch to edit mode and
-        # vice versa.
-        self.state = True
-        self.setText(self.edit_text)
-
-    def update_position(self) -> None:
-        """
-        Updates the position of the button if the textbox moves or changes shape.
-        """
-        parent = self.parent()
-        assert isinstance(parent, QtWidgets.QWidget)
-        if hasattr(parent, 'viewport'):
-            parent_rect = parent.viewport().rect()  # type: ignore[attr-defined] # I am checking for viewport the previous line.
-        else:
-            parent_rect = parent.rect()
-
-        if not parent_rect:
-            return
-
-        x = parent_rect.width() - self.width() - self.padding_right
-        y = parent_rect.height() - self.height()
-        self.setGeometry(x, y, self.width(), self.height())
-
-    def resizeEvent(self, event: QtGui.QResizeEvent) -> None:
-        """
-        Gets called every time the resizeEvents gets triggered.
-        """
-        super().resizeEvent(event)
-        self.update_position()
-
-    def mousePressEvent(self, event: QtGui.QMouseEvent) -> None:
-        """
-        Gets called when the user clicks the button. Decides in which state the button is and what signal to emit.
-        Changes the state of the button afterwards.
-        """
-        if self.state:
-            self.edit_activated.emit()
-            self.state = False
-            self.setText(self.save_text)
-        else:
-            self.save_activated.emit()
-            self.state = True
-            self.setText(self.edit_text)
-
-
-class TextEditWidget(QtWidgets.QTextEdit):
-    """
-    Widget that displays md files that are in the same folder as a ddh5 file.
-
-    It contains a floating button that allows for editing and saving changes done in the editing phase. Text is not
-    editable before clicking the button.
-    """
-
-    def __init__(self, path: Path, *args: Any, **kwargs: Any):
-        super().__init__(*args, **kwargs)
-        self.path = path
-
-        self.floating_button = FloatingButtonWidget(parent=self)
-        self.floating_button.hide()
-
-        size_policy = QtWidgets.QSizePolicy(QtWidgets.QSizePolicy.Minimum, QtWidgets.QSizePolicy.Minimum)
-        self.setSizePolicy(size_policy)
-
->>>>>>> f421f146
         try:
             with open(path) as file:
                 self.file_text = file.read()
@@ -2739,10 +2002,6 @@
                             self.rep_counter += 1
                             self.event_record = []
 
-<<<<<<< HEAD
-
-=======
->>>>>>> f421f146
         return super().eventFilter(a0, a1)
 
 
@@ -2764,11 +2023,7 @@
     def eventFilter(self, a0: QtCore.QObject, a1: QtCore.QEvent) -> bool:
         self.setMinimumWidth(self.widget().minimumSizeHint().width())
         return super().eventFilter(a0, a1)
-<<<<<<< HEAD
-    
-=======
-
->>>>>>> f421f146
+
     @Slot(int)
     def on_range_changed(self) -> None:
         if self.first_scroll is True:
@@ -2777,11 +2032,7 @@
                 if bar.maximum() > 0 and bar.maximum() >= self.scroll_height:
                     bar.setValue(self.scroll_height)
                     self.first_scroll = False
-<<<<<<< HEAD
-    
-=======
-
->>>>>>> f421f146
+
     def viewportEvent(self, a0: QtCore.QEvent) -> bool:
         ret = super().viewportEvent(a0)
         return ret
@@ -2964,9 +2215,6 @@
 
         self.setText('')
 
-<<<<<<< HEAD
-
-=======
 class IconLabel(QtWidgets.QLabel):
 
     def __init__(self, movie: QtGui.QMovie, size: Optional[int] = None, *args: Any, **kwargs: Any):
@@ -3118,7 +2366,6 @@
 
 
 # TODO: Instead of saving  the currently selected folder, save the currently and previously selected item.
->>>>>>> f421f146
 class Monitr(QtWidgets.QMainWindow):
     def __init__(self, monitorPath: str = '.',
                  parent: Optional[QtWidgets.QMainWindow] = None):
@@ -3173,11 +2420,8 @@
         self.tags_creator: Optional[TagCreator] = None
         self.invalid_data_label: Optional[QtWidgets.QLabel] = None
         self.header_label: Optional[QtWidgets.QLabel] = None
-<<<<<<< HEAD
-=======
         self.loading_label: Optional[IconLabel] = None
         self.loading_movie = QtGui.QMovie(os.path.join(plottrPath, 'resource', 'gfx', "loading_gif.gif"))
->>>>>>> f421f146
 
         # Debug items
         # self.debug_layout = QtWidgets.QHBoxLayout()
@@ -3195,13 +2439,10 @@
 
         self.main_partition_splitter.addWidget(self.left_side_dummy_widget)
 
-<<<<<<< HEAD
-=======
         # Threading stuff
         self.loader_worker: Optional[LoaderWorker] = None
         self.loader_thread: Optional[QtCore.QThread] = None
 
->>>>>>> f421f146
     def print_model_data(self) -> None:
         """
         Debug function, goes through the model, creates a dictionary with the info and prints it.
@@ -3280,17 +2521,6 @@
         #  significantly increases loading times.
         if previous_item is not None:
             if current_item is not None:
-<<<<<<< HEAD
-                assert isinstance(current_item, Item)
-                self.current_selected_folder = current_item.path
-                self.model.update_currently_selected_folder(self.current_selected_folder)
-                # The first time the user clicks on a folder, the previous item is None.
-                if previous_item is not None:
-                    assert isinstance(previous_item, Item)
-                    self.previous_selected_folder = previous_item.path
-
-                self.generate_right_side_window()
-=======
                 if current_item != previous_item:
                     assert isinstance(current_item, Item)
                     self.current_selected_folder = current_item.path
@@ -3300,7 +2530,6 @@
                     self.previous_selected_folder = previous_item.path
 
                     self.generate_right_side_window()
->>>>>>> f421f146
 
     def generate_right_side_window(self) -> None:
         """
@@ -3317,30 +2546,6 @@
                 self.main_partition_splitter.addWidget(self.scroll_area)
 
             self.clear_right_layout()
-<<<<<<< HEAD
-            files_meta = self.gather_all_right_side_window_data(
-                self.model.main_dictionary[self.current_selected_folder])
-
-            self.add_folder_header()
-            self.add_tag_label(files_meta['tag_labels'])
-            self.add_data_window(files_meta['data_files'])
-            self.add_text_input(self.current_selected_folder)
-            self.add_all_files(files_meta['extra_files'])
-
-            # Sets the stretch factor so when the main window expands, the files get the extra real-state instead
-            # of the file tree
-            self.main_partition_splitter.setStretchFactor(0, 0)
-            self.main_partition_splitter.setStretchFactor(1, 255)
-
-            current_item = self.model.main_dictionary[self.current_selected_folder]
-            assert self.scroll_area is not None
-            self.scroll_area.scroll_height = current_item.scroll_height
-            self.scroll_area.first_scroll = True
-
-    def clear_right_layout(self) -> None:
-        """
-        Records the scroll height of the previous item if the scroll bar exists. Then clears every item on the right side of the screen.
-=======
 
             if self.loading_label is None:
                 self.loading_label = IconLabel(self.loading_movie)
@@ -3407,7 +2612,6 @@
         """
         Records the scroll height of the previous item if the scroll bar exists.
         Then clears every item on the right side of the screen.
->>>>>>> f421f146
         """
         if self.previous_selected_folder != Path() and self.scroll_area is not None:
             bar = self.scroll_area.verticalScrollBar()
