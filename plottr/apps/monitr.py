--- conflicted
+++ resolved
@@ -7,11 +7,7 @@
 import time
 import importlib
 
-<<<<<<< HEAD
-# Uncomment the next 2 lines if the app sudenly crash with no error.
-=======
 # Uncomment the next 2 lines if the app suddenly crash with no error.
->>>>>>> 72a8f4c0
 # import cgitb
 # cgitb.enable(format = 'text')
 
@@ -26,11 +22,7 @@
 from functools import partial
 from itertools import cycle
 
-<<<<<<< HEAD
-from watchdog.events import FileSystemEvent
-=======
 from watchdog.events import FileSystemEvent  # type: ignore[import] # Open PR for mypy in watchdog: https://github.com/gorakhargosh/watchdog/pull/908
->>>>>>> 72a8f4c0
 
 from .. import log as plottrlog
 from .. import QtCore, QtWidgets, Signal, Slot, QtGui, plottrPath
@@ -39,11 +31,7 @@
 from ..utils.misc import unwrap_optional
 from ..apps.watchdog_classes import WatcherClient
 from ..gui.widgets import Collapsible
-<<<<<<< HEAD
-from .json_veiwer import JsonModel, JsonTreeView
-=======
 from .json_viewer import JsonModel, JsonTreeView
->>>>>>> 72a8f4c0
 from ..icons import get_starIcon as get_star_icon, get_trashIcon as get_trash_icon
 from .appmanager import AppManager
 
@@ -58,10 +46,7 @@
 
 LOGGER = logging.getLogger('plottr.apps.monitr')
 
-<<<<<<< HEAD
-=======
-
->>>>>>> 72a8f4c0
+
 def html_color_generator() -> Generator[str, None, None]:
     """
     Generator that cycles through string colors for use in html code.
@@ -77,8 +62,6 @@
     return False
 
 
-<<<<<<< HEAD
-=======
 def _is_relative_to(path1: Path, path2: Path) -> bool:
     """
     The function Path.is_relative_to has been added in python 3.9.
@@ -90,7 +73,6 @@
     except ValueError:
         return False
 
->>>>>>> 72a8f4c0
 
 class ContentType(Enum):
     """
@@ -284,11 +266,7 @@
             model.item_files_changed(self)
 
     def change_path(self, path: Path) -> None:
-<<<<<<< HEAD
-        """Changes the internal path of the item as welll as the text of it."""
-=======
         """Changes the internal path of the item as well as the text of it."""
->>>>>>> 72a8f4c0
         self.path = path
         self.setText(str(path.name))
 
@@ -320,11 +298,7 @@
 class FileModel(QtGui.QStandardItemModel):
     """
     Model holding the file structure. Column 0 holds the items that represent datasets, these have all the information
-<<<<<<< HEAD
-    about them, the files they have, the tags they hold and wether or not they are star or trash. Column 1 are only
-=======
     about them, the files they have, the tags they hold and whether they are star or trash. Column 1 are only
->>>>>>> 72a8f4c0
     there to display the tags of each item in the same row. The widget displayed in column 1 point towards the
     tag_widget of column 0, so the only thing that needs to be manually changed of them is the icon.
 
@@ -555,13 +529,8 @@
                     parent = self.main_dictionary[path.parent]
                     if path not in parent.files:
                         parent.add_file(path)
-<<<<<<< HEAD
-                        if self.currently_selected_folder is not None and parent.path.is_relative_to(
-                                self.currently_selected_folder):
-=======
                         if self.currently_selected_folder is not None and _is_relative_to(parent.path,
                                                                                           self.currently_selected_folder):
->>>>>>> 72a8f4c0
                             self.update_me.emit(parent.path)
 
                 # If the parent of the file does not exist, we first need to check that file is valid data.
@@ -575,13 +544,8 @@
                     if added_status is None:
                         item = self.main_dictionary[path.parent]
                         # Send signal indicating that current folder requires update
-<<<<<<< HEAD
-                        if self.currently_selected_folder is not None and item.path.is_relative_to(
-                                self.currently_selected_folder):
-=======
                         if self.currently_selected_folder is not None and \
                                 _is_relative_to(item.path, self.currently_selected_folder):
->>>>>>> 72a8f4c0
                             self.update_me.emit(item.path)
 
     @Slot(FileSystemEvent)
@@ -632,13 +596,8 @@
                         else:
                             parent.delete_file(path)
                     # Send signal indicating that current folder requires update.
-<<<<<<< HEAD
-                    if self.currently_selected_folder is not None and parent.path.is_relative_to(
-                            self.currently_selected_folder):
-=======
                     if self.currently_selected_folder is not None and \
                             _is_relative_to(parent.path, self.currently_selected_folder):
->>>>>>> 72a8f4c0
                         # Checks if the folder still exists. If the user has the folder that is getting deleted at that
                         # moment, no update should happen.
                         if self.currently_selected_folder.is_dir():
@@ -651,11 +610,7 @@
         :param item: The item whose children should be deleted.
         """
         path = item.path
-<<<<<<< HEAD
-        children_folders = [key for key in self.main_dictionary.keys() if key.is_relative_to(path) and key != path]
-=======
         children_folders = [key for key in self.main_dictionary.keys() if _is_relative_to(key, path) and key != path]
->>>>>>> 72a8f4c0
         for child in children_folders:
             if child in self.main_dictionary:
                 child_item = self.main_dictionary[child]
@@ -757,11 +712,7 @@
                     if dest_path not in parent.files:
                         parent.add_file(dest_path)
 
-<<<<<<< HEAD
-            if self.currently_selected_folder is not None and dest_path.is_relative_to(self.currently_selected_folder):
-=======
             if self.currently_selected_folder is not None and _is_relative_to(dest_path, self.currently_selected_folder):
->>>>>>> 72a8f4c0
                 # This happens when a top level item is changed.
                 if parent is None:
                     check = self.check_all_files_are_valid(self.main_dictionary[dest_path], dest_path)[0]
@@ -782,11 +733,7 @@
         :return: Returns a tuple composed of a bool indicating if it passed or not the check and the first_path.
         """
         for file in item.files.keys():
-<<<<<<< HEAD
-            if not file.is_relative_to(first_path):
-=======
             if not _is_relative_to(file, first_path):
->>>>>>> 72a8f4c0
                 return False, first_path
 
         if item.hasChildren():
@@ -816,13 +763,8 @@
 
                 parent = self.main_dictionary[path.parent]
                 # If the folder is not currently being selected I don't care about modifications.
-<<<<<<< HEAD
-                if self.currently_selected_folder is not None and parent.path.is_relative_to(
-                        self.currently_selected_folder):
-=======
                 if self.currently_selected_folder is not None and _is_relative_to(parent.path,
                                                                                   self.currently_selected_folder):
->>>>>>> 72a8f4c0
 
                     # If im expecting this update, ignore it.
                     if path in self.modified_exceptions:
@@ -882,11 +824,7 @@
 
     def tag_action_triggered(self, item_index: QtCore.QModelIndex, tag: str) -> None:
         """
-<<<<<<< HEAD
-        Gets called every time the user triggeres a tag action in the context menu of the view.
-=======
         Gets called every time the user triggers a tag action in the context menu of the view.
->>>>>>> 72a8f4c0
         If the item doesn't have that tag, adds it. If it does, deletes it. Handles the special __trash__ and __star__
         tags.
 
@@ -976,11 +914,7 @@
 
     def tag_deleted(self, tag: str) -> None:
         """
-<<<<<<< HEAD
-        Gets called when a tag is deleted to update the tag model. If it is an existing tag, substracts a count to it.
-=======
         Gets called when a tag is deleted to update the tag model. If it is an existing tag, subtracts a count to it.
->>>>>>> 72a8f4c0
         If the count is 0, removes the tag from the tag model.
 
         :param tag: The new tag.
@@ -1049,11 +983,7 @@
     def filterAcceptsRow(self, source_row: int, source_parent: QtCore.QModelIndex) -> bool:
         """
         Override of the QSortFilterProxyModel. Our custom filtering needs are implemented here.
-<<<<<<< HEAD
-        Checks wether or not to show the item agaisnt its allowed items list..
-=======
         Checks whether or not to show the item against its allowed items list.
->>>>>>> 72a8f4c0
 
         :param source_row: The row of the item.
         :param source_parent: The index of the parent of the item.
@@ -1160,21 +1090,13 @@
     @Slot()
     def on_filter_incoming_event(self) -> None:
         """
-<<<<<<< HEAD
-        Gets called everytime the proxy model emmits the filter_incoming_event signal.
-=======
         Gets called everytime the proxy model emits the filter_incoming_event signal.
->>>>>>> 72a8f4c0
         """
         self.create_collapsed_state()
 
     def on_filter_ended_event(self) -> None:
         """
-<<<<<<< HEAD
-        Gets called everytime the proxy model emmits the filter_ended_event signal.
-=======
         Gets called everytime the proxy model emits the filter_ended_event signal.
->>>>>>> 72a8f4c0
         The tags need to be reset after a filtering event happens.
         """
         self.set_all_tags()
@@ -1192,11 +1114,7 @@
 
     def _set_widget_for_item_and_children(self, item: Item) -> None:
         """
-<<<<<<< HEAD
-        Helper function of set_all_tags, goes throguh the passed item and all of its children and sets all of the
-=======
         Helper function of set_all_tags, goes through the passed item and all of its children and sets all of the
->>>>>>> 72a8f4c0
         tag widget from column 0 for the items in row 1.
 
         :param item: The item that its setting the widget for.
@@ -1359,11 +1277,7 @@
     def filter_items(self, model: FileModel, star_status: bool, trash_status: bool, filter: str,
                      tag_filter: List[str] = []) -> Optional[Tuple[Dict[Path, Item], Dict[str, List[str]]]]:
         """
-<<<<<<< HEAD
-        Process the text in filter, separtes them into the different queries and filters the items.
-=======
         Process the text in filter, separates them into the different queries and filters the items.
->>>>>>> 72a8f4c0
 
         The parent status always overrides the children status, meaning if a parent is shown, their children will be
         shown too. A parent my also be shown if it has a children that has to be shown. this is because if we hide the
@@ -1379,11 +1293,7 @@
             * Json files: queries starting with, 'json:', 'j:', or 'J:'.
             * Folder names: any other query.
 
-<<<<<<< HEAD
-        The filtering is done by creating a copy of all the items in a dctionary, and deleting all the ones that don't
-=======
         The filtering is done by creating a copy of all the items in a dictionary, and deleting all the ones that don't
->>>>>>> 72a8f4c0
         pass the filter. Parents of items that have passed are added in the end. Children items are also
         added after the item passed the check.
 
@@ -1393,11 +1303,7 @@
         :param model: The model to perform the filtering.
         :param star_status: The status of the star button in the FileExplorer.
         :param trash_status: The status of the trash button in the FileExplorer.
-<<<<<<< HEAD
-        :param filter: The raw stirng that is located in the.
-=======
         :param filter: The raw string that is located in the line edit.
->>>>>>> 72a8f4c0
         :param tag_filter: List of extra tags to be added to the filtering.
         :return: A tuple where the first item is a dictionary with the allowed items and second item the queries dict.
             Look into the method parse_queries of this object for more on the queries_dict.
@@ -1614,11 +1520,7 @@
     @classmethod
     def _remove_whitespace(cls, text: str) -> str:
         """
-<<<<<<< HEAD
-        Helper function, removes any empty space at the beggining or end of a string.
-=======
         Helper function, removes any empty space at the beginning or end of a string.
->>>>>>> 72a8f4c0
 
         :param text: The string we want to remove the initial or ending whitespace.
         """
@@ -1637,11 +1539,7 @@
 
         :param item: The item we want to check.
         :param filter: The string with the current queries.
-<<<<<<< HEAD
-        :param tag_filter: The currently selectedtags with the tag filtering widget.
-=======
         :param tag_filter: The currently selected tags with the tag filtering widget.
->>>>>>> 72a8f4c0
         :param star_status: True if the star filter is activated, False otherwise.
         :param trash_status: True if the hide trash is activated, False otherwise.
         :returns: True if the item should be shown, False otherwise.
@@ -1874,11 +1772,7 @@
     def on_finished_filtering(self, filtering_results: Tuple[Dict[Path, Item], Dict[str, List[str]]]) -> None:
         """
         Gets called when the FilterWorker is done filtering. Ends the loading animation and the thread and triggers the
-<<<<<<< HEAD
-        filtering in the porxy model.
-=======
         filtering in the proxy model.
->>>>>>> 72a8f4c0
         """
         if self.loading_label is not None:
             self.loading_label.stop_animation()
@@ -1968,20 +1862,12 @@
 class DataTreeWidget(QtWidgets.QTreeWidget):
     """
     Widget that displays all ddh5 files passed in incoming_data. All items must be in ordered lists with their names,
-<<<<<<< HEAD
-    paths and DataDicts for the widget to laod properly.
-=======
     paths and DataDicts for the widget to load properly.
->>>>>>> 72a8f4c0
 
     :param incoming_data: Dictionary containing all the information required to load all ddh5 files. The dictionary
         should contain 3 different items with they keys being: "paths", "names", and "data", each containing a list
         of (in order): Path, str, DataDict. All 3 lists should be ordered by index (meaning for example that index
-<<<<<<< HEAD
-        number 3 represents a single datadicts). E.g.:
-=======
         number 3 represents a single datadict). E.g.:
->>>>>>> 72a8f4c0
             incoming_data = {"paths": [Path(r"~/data/measurement_1"),
                                        Path(r"~/data/measurement_2"),],
                              "names": ["measurement_1/data",
@@ -2138,11 +2024,7 @@
         parent = self.parent()
         assert isinstance(parent, QtWidgets.QWidget)
         if hasattr(parent, 'viewport'):
-<<<<<<< HEAD
-            parent_rect = parent.viewport().rect()  # type: ignore[attr-defined] # I am checking for viewport the previous line.
-=======
             parent_rect = parent.viewport().rect()
->>>>>>> 72a8f4c0
         else:
             parent_rect = parent.rect()
 
@@ -2302,12 +2184,7 @@
         parent = self.parent()
         assert isinstance(parent, QtWidgets.QWidget)
         if hasattr(parent, 'viewport'):
-<<<<<<< HEAD
-            parent_rect = parent.viewport().rect()  # type: ignore[attr-defined] # I am checking for viewport the
-            # previous line.
-=======
             parent_rect = parent.viewport().rect()
->>>>>>> 72a8f4c0
         else:
             parent_rect = parent.rect()
 
@@ -2454,21 +2331,12 @@
         self.installEventFilter(self)
         self.setMinimumWidth(1)
 
-<<<<<<< HEAD
-    # FIXME: Instead of detecting when the infinite loop starts occuring and stopping it, figure out exaclty what starts
-    #   it and prevent it all together.
-    def eventFilter(self, a0: QtCore.QObject, a1: QtCore.QEvent) -> bool:
-        """
-        Custom implementation of eventFilter. Sometimes rezising the pixmap will trigger a rezising event that would
-        rezise the pixmap and so on. To fix this bug, we create this filter to detect that case and ignore one of those
-=======
     # FIXME: Instead of detecting when the infinite loop starts occurring and stopping it, figure out exactly what starts
     #   it and prevent it all together.
     def eventFilter(self, a0: QtCore.QObject, a1: QtCore.QEvent) -> bool:
         """
         Custom implementation of eventFilter. Sometimes resizing the pixmap will trigger a resizing event that would
         resize the pixmap and so on. To fix this bug, we create this filter to detect that case and ignore one of those
->>>>>>> 72a8f4c0
         events, stopping the loop. For attributes and return details see Qt official documentation.
         """
         self.event_record.append(a1)
@@ -2485,11 +2353,7 @@
             scaled_pixmap = QtGui.QPixmap.fromImage(self.image.copy(QtCore.QRect())).scaled(parent_size.width(),
                                                                                             parent_size.height(),
                                                                                             QtCore.Qt.KeepAspectRatio)
-<<<<<<< HEAD
-            # If a rezising event happen, only update the pixmap if the size of the pixmap changed.
-=======
             # If a resizing event happen, only update the pixmap if the size of the pixmap changed.
->>>>>>> 72a8f4c0
             if self.old_pixmap.size() != scaled_pixmap.size():
                 # Check if the new image is bigger than the original picture size. If it is don't show it.
                 if self.image_size.width() > scaled_pixmap.width():
@@ -2604,11 +2468,7 @@
 
     def generate_tag_string(self) -> None:
         """
-<<<<<<< HEAD
-        Converts the list of tags into the html formated string.
-=======
         Converts the list of tags into the html formatted string.
->>>>>>> 72a8f4c0
         """
         self.tags_str = ''
         self.html_tags = []
@@ -2628,11 +2488,7 @@
 
 class ItemTagLabel(QtWidgets.QLabel):
     """
-<<<<<<< HEAD
-    Qlabel wisget used in the FileTree to display the tags in an item of the model.
-=======
     Qlabel widget used in the FileTree to display the tags in an item of the model.
->>>>>>> 72a8f4c0
 
     :param tags: List with the tags that should be displayed.
     """
@@ -2670,11 +2526,7 @@
 
     def generate_tag_string(self) -> None:
         """
-<<<<<<< HEAD
-        Converts the list of tags into the html formated string.
-=======
         Converts the list of tags into the html formatted string.
->>>>>>> 72a8f4c0
         """
         self.tags_str = ''
         self.html_tags = []
@@ -2911,19 +2763,11 @@
         self.left_side_dummy_widget = QtWidgets.QWidget()
         self.left_side_dummy_widget.setLayout(self.left_side_layout)
 
-<<<<<<< HEAD
-        left_side_dummy_size_ploicy = QtWidgets.QSizePolicy(QtWidgets.QSizePolicy.Preferred,
-                                                                          QtWidgets.QSizePolicy.Preferred)
-        left_side_dummy_size_ploicy.setHorizontalStretch(1)
-        left_side_dummy_size_ploicy.setVerticalStretch(0)
-        self.left_side_dummy_widget.setSizePolicy(left_side_dummy_size_ploicy)
-=======
         left_side_dummy_size_policy = QtWidgets.QSizePolicy(QtWidgets.QSizePolicy.Preferred,
                                                             QtWidgets.QSizePolicy.Preferred)
         left_side_dummy_size_policy.setHorizontalStretch(1)
         left_side_dummy_size_policy.setVerticalStretch(0)
         self.left_side_dummy_widget.setSizePolicy(left_side_dummy_size_policy)
->>>>>>> 72a8f4c0
 
         # Load left side layout
         self.file_explorer = FileExplorer(proxy_model=self.proxy_model, parent=self.left_side_dummy_widget)
@@ -2951,11 +2795,7 @@
         # Sets the minimum time between updates of the right data_window.
         self.data_widget_update_buffer = 3
 
-<<<<<<< HEAD
-        self.data_file_need_update = None
-=======
         self.data_file_need_update: Optional[Path] = None
->>>>>>> 72a8f4c0
         self.active_timer = False
         # Timer in charge of calling on_update_data_window if there have been updates faster than the buffer.
         self.data_window_timer = QtCore.QTimer()
@@ -3069,11 +2909,7 @@
 
     def generate_right_side_window(self) -> None:
         """
-<<<<<<< HEAD
-        Generates the right side window. Clears the window first, gets all the necesary data and loads all of the
-=======
         Generates the right side window. Clears the window first, gets all the necessary data and loads all of the
->>>>>>> 72a8f4c0
         widgets.
         """
         # Check that the folder passed is a dataset.
@@ -3195,14 +3031,8 @@
 
         if len(self.file_windows) >= 1:
             # Save the collapsed state before deleting them.
-<<<<<<< HEAD
-            current_collapsed_state = {window.widget.path: window.btn.isChecked() for window in self.file_windows if  # type: ignore[attr-defined] # The hasattr already checks if the widget has a path attribute.
-                                       hasattr(window.widget,
-                                               'path')}
-=======
             current_collapsed_state = {window.widget.path: window.btn.isChecked() for window in self.file_windows if
                                        hasattr(window.widget, 'path')}
->>>>>>> 72a8f4c0
 
             self.collapsed_state_dictionary.update(current_collapsed_state)
 
@@ -3239,11 +3069,7 @@
         :param data_files: Dictionary containing all the information required to load all ddh5 files. The dictionary
             should contain 3 different items with they keys being: "paths", "names", and "data", each containing a list
             of (in order): Path, str, DataDict. All 3 lists should be ordered by index (meaning for example that index
-<<<<<<< HEAD
-            number 3 represents a single datadicts). E.g.:
-=======
             number 3 represents a single datadict). E.g.:
->>>>>>> 72a8f4c0
                 incoming_data = {"paths": [Path(r"~/data/measurement_1"),
                                            Path(r"~/data/measurement_2"),],
                                  "names": ["measurement_1/data",
@@ -3370,11 +3196,7 @@
 
         :param path: The path of the item that has changed.
         """
-<<<<<<< HEAD
-        if path.is_relative_to(self.current_selected_folder):
-=======
         if _is_relative_to(path, self.current_selected_folder):
->>>>>>> 72a8f4c0
             self.generate_right_side_window()
 
     @Slot(Path)
@@ -3391,20 +3213,13 @@
         """
         current_time = time.time()
         if current_time - self.last_data_window_update_time > self.data_widget_update_buffer:
-<<<<<<< HEAD
-            if path.is_relative_to(self.current_selected_folder) and path.parent in self.model.main_dictionary:
-=======
             if _is_relative_to(path, self.current_selected_folder) and path.parent in self.model.main_dictionary:
->>>>>>> 72a8f4c0
                 # Always gather the data for the currently selected folder, since a child item might need the update
                 # but the currently selected item with all of its childs should be shown.
                 item = self.model.main_dictionary[self.current_selected_folder]
                 loader_worker = LoaderWorker()
                 data_dicts = loader_worker.gather_all_right_side_window_data(item, True)
-<<<<<<< HEAD
-=======
                 assert data_dicts is not None
->>>>>>> 72a8f4c0
                 data_window_widget = DataTreeWidget(data_dicts['data_files']['paths'],
                                                     data_dicts['data_files']['names'],
                                                     data_dicts['data_files']['data'])
@@ -3416,17 +3231,10 @@
             if not self.active_timer:
                 self.data_file_need_update = path
                 self.active_timer = True
-<<<<<<< HEAD
-                QtCore.QTimer.singleShot(self.data_widget_update_buffer * 1e3, self.on_data_window_timer)
-
-    @Slot()
-    def on_data_window_timer(self):
-=======
                 QtCore.QTimer.singleShot(round(self.data_widget_update_buffer * 1e3), self.on_data_window_timer)
 
     @Slot()
     def on_data_window_timer(self) -> None:
->>>>>>> 72a8f4c0
         """
         Helper function. Gets called by the timer set in self.on_update_data_widget. Sets the active timer variable to
         False and calls on_update_data_widget.
