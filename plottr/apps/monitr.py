""" plottr.monitr -- a GUI tool for monitoring data files.
"""
import sys
import os
import argparse
import time
import importlib

<<<<<<< HEAD
=======
# Uncomment the next 2 lines if the app sudenly crash with no error.
# import cgitb
# cgitb.enable(format = 'text')

>>>>>>> 60ed2b8f
import logging
import re
import pprint
import json
from enum import Enum, auto
from pathlib import Path
from multiprocessing import Process
<<<<<<< HEAD
from typing import List, Optional, Dict, Any, Union
=======
from typing import List, Optional, Dict, Any, Union, Generator, Iterable, Tuple, Sequence
>>>>>>> 60ed2b8f
from functools import partial
from itertools import cycle

from watchdog.events import FileSystemEvent

from .. import log as plottrlog
from .. import QtCore, QtWidgets, Signal, Slot, QtGui
from ..data.datadict_storage import all_datadicts_from_hdf5, datadict_from_hdf5
<<<<<<< HEAD
from ..utils.misc import unwrap_optional
from ..apps.watchdog_classes import WatcherClient
from ..gui.widgets import Collapsible
from .json_veiwer import JsonModel
=======
from ..data.datadict import DataDict
from ..utils.misc import unwrap_optional
from ..apps.watchdog_classes import WatcherClient
from ..gui.widgets import Collapsible
from .json_veiwer import JsonModel, JsonTreeView
>>>>>>> 60ed2b8f
from ..icons import get_starIcon as get_star_icon, get_trashIcon as get_trash_icon

from .ui.Monitr_UI import Ui_MainWindow

TIMESTRFORMAT = "%Y-%m-%dT%H%M%S"

<<<<<<< HEAD
class Monitr_depreceated(QtWidgets.QMainWindow):
    # TODO: keep a list of app processes and monitor them if alive.
=======
def logger() -> logging.Logger:
    logger = plottrlog.getLogger('plottr.apps.monitr')
    plottrlog.enableStreamHandler(True)
    logger.setLevel(plottrlog.LEVEL)
    return logger


def html_color_generator() -> Generator[str, None, None]:
    """
    Generator that cycles through string colors for use in html code.
    """
    colors = ['red', 'blue', 'green', 'purple', 'orange', 'brown', 'magenta']
    for color in cycle(colors):
        yield color


class ContentType(Enum):
    """
    Enum class for the types of files that are of interest in the monitored subdirectories. Contains helper methods to
    sort files and assign colors to each file type.
    """
    data = auto()
    tag = auto()
    json = auto()
    md = auto()
    image = auto()
    unknown = auto()

    @classmethod
    def sort(cls, file: Optional[Union[str, Path]] = None) -> "ContentType":
        """
        Classifies a file type.

        :param file: The file trying to be classified.
            Can be a string representation of the directory or a pathlib.Path.
        """
        if not isinstance(file, str):
            file = str(file)
        extension = file.split(".")[-1].lower()
        if extension == 'ddh5':
            return ContentType.data
        elif extension == 'tag':
            return ContentType.tag
        elif extension == 'json':
            return ContentType.json
        elif extension == 'md':
            return ContentType.md
        elif extension == 'jpg' or extension == 'jpeg' or extension == 'png' or extension == 'image':
            return ContentType.image
        else:
            return ContentType.unknown

    @classmethod
    def sort_Qcolor(cls, item: Optional["ContentType"] = None) -> QtGui.QBrush:
        """
        Returns the Qt color for the specified ContentType
        """
        if item == ContentType.data:
            return QtGui.QBrush(QtGui.QColor('red'))
        if item == ContentType.tag:
            return QtGui.QBrush(QtGui.QColor('blue'))
        if item == ContentType.json:
            return QtGui.QBrush(QtGui.QColor('green'))

        return QtGui.QBrush(QtGui.QColor('black'))


class SupportedDataTypes:

    valid_types = ['.ddh5', '.md', '.json']

    @classmethod
    def check_valid_data(cls, file_names: Sequence[Union[str, Path]]) -> bool:
        """
        Function that validates files. Checks if any of the files in file_names passes a regex check with the
        valid_types. If True, a file that marks a dataset is present in file_names

        :param file_names: List of the files to check, they can be a Path, or a str with the name of the file.
        """
        for item in file_names:
            name = item
            if isinstance(item, Path):
                name = item.name
            for tpe in cls.valid_types:
                match_pattern = re.compile(tpe)
                assert isinstance(name, str)
                if match_pattern.search(name):
                    return True
        return False


class Item(QtGui.QStandardItem):
    """
    Basic item of our model.

    :param path: The path of the folder that this item represents
    :param files: Dictionary of all the files present in that folder. The dictionary should have the Path of the files
        as key, and the ContentType as value.
    """

    def __init__(self, path: Path, files: Dict[Path, ContentType] = {}):
        super().__init__()
        self.path = path
        self.files = {}
        self.tags: List[str] = []
        self.tags_widget = ItemTagLabel(self.tags)
        self.star = False
        self.trash = False
        self.scroll_height = 0
        self.show = True
        if files is not None:
            self.files.update(files)
            self.tags = [file.stem for file, file_type in self.files.items() if file_type == ContentType.tag]
            if '__star__' in self.tags and '__trash__' in self.tags:
                star_path = self.path.joinpath('__star__.tag')
                trash_path = self.path.joinpath('__trash__.tag')
                if star_path.is_file() and trash_path.is_file():
                    logger().error(
                        f'The folder: {self.path} contains both the star and trash tag. Both tags will be deleted.')
                    star_path.unlink()
                    trash_path.unlink()
                    self.tags.remove('__star__')
                    self.tags.remove('__trash__')
            elif '__star__' in self.tags:
                self.star = True
                self.tags.remove('__star__')
            elif '__trash__' in self.tags:
                self.trash = True
                self.tags.remove('__trash__')
            self.tags_widget = ItemTagLabel(self.tags)

        self.setText(str(self.path.name))

    def add_file(self, path: Path) -> None:
        """
        Adds a file to the item files. If the file is a tag, changes the widget and runs the model tags_changed
        method.

        :param path: The file to be added.
        """
        file_type = ContentType.sort(path)
        self.files[path] = file_type

        if file_type == ContentType.tag:
            if path.name == '__star__.tag':
                # Check if the item is not already trash.
                trash_path = path.parent.joinpath('__trash__.tag')
                if trash_path.is_file():
                    path.unlink()
                    error_msg = QtWidgets.QMessageBox()
                    error_msg.setText(f'Folder is already trash. Please do not add both __trash__ and __star__ tags in the same folder. '
                                      f' \n {path} was deleted ')
                    error_msg.setWindowTitle(f'Deleting __trash__.tag')
                    error_msg.exec_()
                    return
                else:
                    self.star = True

            elif path.name == '__trash__.tag':
                # Check if the item is not already star.
                star_path = path.parent.joinpath('__star__.tag')
                if star_path.is_file():
                    path.unlink()
                    error_msg = QtWidgets.QMessageBox()
                    error_msg.setText(
                        f'Folder is already star. Please do not add both __trash__ and __star__ tags in the same folder. '
                        f' \n {path} was deleted ')
                    error_msg.setWindowTitle(f'Deleting __star__.tag')
                    error_msg.exec_()
                    return
                else:
                    self.trash = True
            else:
                self.tags.append(path.stem)
                self.tags_widget.add_tag(path.stem)

            model = self.model()
            assert isinstance(model, FileModel)
            model.tags_changed(self)
>>>>>>> 60ed2b8f

    def delete_file(self, path: Path) -> None:
        """
        deletes a file from item files. If the file is a tag, changes the widget and runs the model tags_changed
        method.

        :param path: The file to be deleted.
        """
        file_type = ContentType.sort(path)
        self.files.pop(path)
        if file_type == ContentType.tag:
            if path.stem in self.tags:
                self.tags.remove(path.stem)
                self.tags_widget.delete_tag(path.stem)

            if path.name == '__star__.tag':
                self.star = False
            elif path.name == '__trash__.tag':
                self.trash = False

            model = self.model()
            assert isinstance(model, FileModel)
            model.tags_changed(self)

    def change_path(self, path: Path) -> None:
        """Changes the internal path of the item as welll as the text of it."""
        self.path = path
        self.setText(str(path.name))

    def removeRow(self, row: int) -> None:
        """
        Checks if this item also needs to be deleted when deleting a children.
        """
        super().removeRow(row)
        files = [file for file in self.files.keys()]
        if not self.hasChildren() and not SupportedDataTypes.check_valid_data(files):
            parent = self.parent()
            if parent is None:
                self.model().delete_root_item(self.row(), self.path)
            else:
                model = self.model()
                assert isinstance(model, FileModel)
                del model.main_dictionary[self.path]
                parent.removeRow(self.row())

    def create_tags(self) -> None:
        """
        Creates the tags widget. When filtering the widgets gets deleted.
        """
        # Deleting the tags_widget widget.
        self.tags_widget = None  # type: ignore[assignment] # This variable gets re populated immediately afterwards.
        self.tags_widget = ItemTagLabel(self.tags)

    def match(self, queries_dict: Dict[str, List[str]]) -> bool:
        """
        Checks if this item matches the queries passed in the queries_dict. To determine the match a regex check is
        performed either on the path of the items (for 'names' queries) or agaisnt all of the files inside the Item
        (for every other type of query). If the Item contains any children, it will perform the same check for all of
        its children recursively. If any of its children matches, this Item will match too.

        :param queries_dict: Dictionary with the queries. The keys for the dictionary should be the different values
            of ContentType in the form of strings, with the exception of the key 'names' (this is to match the path
            of the item, not its files). E.g.:

                queries_dict = {'tag': ["invalid data"],
                                'md': [],
                                'image': ["plot"],
                                'json': [],
                                'name': []}

                The item will pass this check if it has a tag file whose name passes a regex check agaisnt
                "invalid data" and an image file whose name passes a regex check agaisnt "plot".
        """
        # Check the children first.
        children_matches = []
        if self.hasChildren():
            for i in range(self.rowCount()):
                child = self.child(i, 0)
                assert isinstance(child, Item)
                children_matches.append(child.match(queries_dict))
        # If any children passes, this item passes too.
        if True in children_matches:
            return True

        # Start the check for this item

        # Checks specifically for the path name.
        if len(queries_dict['name']) > 0:
            try:
                name_matches = [re.compile(query, flags=re.IGNORECASE).search(str(self.path)) for query in
                                queries_dict['name']]
                if None in name_matches:
                    return False
            except re.error as e:
                logger().error(f'Regex matching failed: {e}')

        # Check the rest of the files.
        if self.files:

            for file_types, queries in queries_dict.items():
                if file_types != 'name':
                    try:
                        if len(queries) > 0:
                            sorted_type = ContentType.sort(file_types)
                            # Get all the matches
                            matches = [re.compile(query, flags=re.IGNORECASE).search(str(file.name)) for file, file_type
                                       in self.files.items() for query in queries if file_type == sorted_type]

                            # Convert the matches into booleans and count them
                            n_matches = 0
                            for match in matches:
                                if match:
                                    n_matches += 1

                            # Multiple files can pass the same query, meaning that the true counts might be higher than the
                            # length of queries.
                            if n_matches < len(queries):
                                return False
                    except re.error as e:
                        logger().error(f'Regex matching failed: {e}')
            return True

        # TODO: Make sure this is correct.
        # If it has no files, it fails the check
        return False


class FileModel(QtGui.QStandardItemModel):
    """
    Model holding the file structure. Column 0 holds the items that represent datasets, these have all the information
    about them, the files they have, the tags they hold and wether or not they are star or trash. Column 1 are only
    there to display the tags of each item in the same row. The widget displayed in column 1 point towards the
    tag_widget of column 0, so the only thing that needs to be manually changed of them is the icon.

    :param monitor_path: The directory that we are monitoring as a string.
    :param rows: The number of initial rows.
    :param columns: The number of initial columns
    :param Parent: The parent of the model.
    """
    # Signal(Path) -- Emitted when there has been an update to the currently selected folder.
    #: Arguments:
    #:   - The path of the currently selected folder.
    update_me = Signal(Path)

    # Signal() -- Emitted when an item has changed its icon.
    adjust_width = Signal()

    # Signal() -- Emitted when the model gets refreshed.
    model_refreshed = Signal()

    # Signal() -- Emitted when data should be updated.
    #: Arguments:
    #:   - The path of the data file that should be updated.
    update_data = Signal(Path)


    def __init__(self, monitor_path: str, rows: int, columns: int, parent: Optional[Any] = None):
        super().__init__(rows, columns, parent=parent)
        self.monitor_path = Path(monitor_path)
        self.header_labels = ['File path', 'Tags']
        self.currently_selected_folder = None

        # The main dictionary has all the datasets (folders) Path as keys, with the actual item as its value.
        self.main_dictionary: Dict[Path, Item] = {}
        self.load_data()

        self.modified_exceptions: List[Path] = []

        # Watcher setup with connected signals.
        self.watcher_thread = QtCore.QThread(parent=self)
        self.watcher = WatcherClient(self.monitor_path)
        self.watcher.moveToThread(self.watcher_thread)
        self.watcher_thread.started.connect(self.watcher.run)

        self.watcher.moved.connect(self.on_file_moved)
        self.watcher.created.connect(self.on_file_created)
        self.watcher.deleted.connect(self.on_file_deleted)
        self.watcher.modified.connect(self.on_file_modified)
        self.watcher.closed.connect(self.on_file_closed)

        self.watcher_thread.start()

        self.itemChanged.connect(self.on_renaming_file)

    @Slot(QtGui.QStandardItem)
    def on_renaming_file(self, item: Item) -> None:
        """
        Triggered every time an item changes.

        If the user changes the name of an item in the view, the item gets the name changed in the actual holder. If an error while changing the name
        happens, the text is not changed and a message pops with the error.

        :param item: QStandardItem, to be renamed
        """
        if item.column() == 1:
            return

        p = item.path
        new_name = item.text()
        if new_name != p.name:
            try:
                target = p.parent.joinpath(new_name)
                p.rename(target)
            except Exception as e:
                item.setText(p.name)
                error_message = QtWidgets.QMessageBox()
                error_message.setText(f"{e}")
                error_message.exec_()

    def refresh_model(self) -> None:
        """
        Deletes all the data from the model and loads it again.
        """
        self.clear()
        self.main_dictionary = {}
        self.load_data()
        self.model_refreshed.emit()

    def load_data(self) -> None:
        """
        Goes through all the files in the monitor path and loads the model.
        """
        # Sets the header data.
        self.setHorizontalHeaderLabels(self.header_labels)

        walk_results = [i for i in os.walk(self.monitor_path)]

        # Sorts the results of the walk. Creates a dictionary of all the current files and directories in the
        # monitor_path with the following structure:
        # {Directory_1: {file_1: file_type
        #                file_2: file_type}
        #  Directory_2: {file_1: file_type
        #                file_2: file_type}...}
        data_dictionary = {
            Path(walk_entry[0]): {Path(walk_entry[0]).joinpath(file): ContentType.sort(file) for file in walk_entry[2]}
            for walk_entry in walk_results if SupportedDataTypes.check_valid_data(file_names=walk_entry[
                2])}

        for folder_path, files_dict in data_dictionary.items():
            self.sort_and_add_item(folder_path, files_dict)

    def sort_and_add_item(self, folder_path: Path, files_dict: Optional[Dict] = None) -> None:
        """
        Adds one or more items into the model. New parent items are created if required.

        :param folder_path: `Path` of the file or folder being added to the tree.
        :param files_dict: Optional. Used to get the tags for showing in the 'Tags' column of the tree. It will check
            for all tag file type and create the item for it. The format should be:
                {path_of_file_1: ContentType.sort(path_of_file_1),
                path_of_file_2: ContentType.sort(path_of_file_2)}
        """

        # Check if the new item should have a parent item. If the new item should have a parent, but this does
        # not yet exist, create it.
        if folder_path.parent == self.monitor_path:
            parent_item, parent_path = None, None
        elif folder_path.parent in self.main_dictionary:
            parent_item, parent_path = \
                self.main_dictionary[folder_path.parent], folder_path.parent
        else:
            parent_folder_files = {file: ContentType.sort(file) for file in folder_path.parent.iterdir() if
                                   file.is_file()}
            self.sort_and_add_item(folder_path.parent, parent_folder_files)
            parent_item, parent_path = \
                self.main_dictionary[folder_path.parent], folder_path.parent

        # Create Item and add it to the model
        if files_dict is None:
            files_dict = {}
        item = Item(folder_path, files_dict)
        tags_item = QtGui.QStandardItem()

        if item.star:
            item.setIcon(get_star_icon())
        elif item.trash:
            item.setIcon(get_trash_icon())
        else:
            item.setIcon(QtGui.QIcon())

        self.main_dictionary[folder_path] = item
        if parent_path is None:
            row = self.rowCount()
            self.setItem(row, 0, item)
            self.setItem(row, 1, tags_item)
        else:
            assert isinstance(parent_item, Item)
            parent_item.appendRow([item, tags_item])

    @Slot(FileSystemEvent)
    def on_file_created(self, event: FileSystemEvent) -> None:
        """
        Gets called everytime a new file or folder gets created. Checks what it is and if it should be added and adds
        data to the model.
        """
        # logger().info(f'file created: {event}')

        path = Path(event.src_path)
        # If a folder is created, it will be added when a data file will be created.
        if not path.is_dir():
            # Every folder that is currently in the tree will be in the main dictionary.
            if path.parent in self.main_dictionary:
                parent = self.main_dictionary[path.parent]
                if path not in parent.files:
                    parent.add_file(path)
                    if self.currently_selected_folder is not None and parent.path.is_relative_to(
                            self.currently_selected_folder):
                        self.update_me.emit(parent.path)


            # If the parent of the file does not exist, we first need to check that file is valid data.
            elif SupportedDataTypes.check_valid_data([path]):
                new_files_dict = {file: ContentType.sort(file) for file in path.parent.iterdir() if
                                  str(file.suffix) != ''}
                self.sort_and_add_item(path.parent, new_files_dict)
                parent = self.main_dictionary[path.parent]
                # Send signal indicating that current folder requires update
                if self.currently_selected_folder is not None and parent.path.is_relative_to(
                        self.currently_selected_folder):
                    self.update_me.emit(parent.path)

    @Slot(FileSystemEvent)
    def on_file_deleted(self, event: FileSystemEvent) -> None:
        """
        Triggered every time a file or directory is deleted. Identifies if the deleted file/folder is relevant and
        deletes it and any other non-relevant files.
        """
        # logger().info(f'file deleted: {event}')

        path = Path(event.src_path)
        if path.suffix == "":
            if path in self.main_dictionary:
                item = self.main_dictionary[path]

                self._delete_all_children_from_main_dictionary(item)
                del self.main_dictionary[path]

                # Checks if we need to remove a row from a parent item or the root model itself.
                if item.parent() is None:
                    self.removeRow(item.row())
                else:
                    item.parent().removeRow(item.row())

        else:
            if path.parent in self.main_dictionary:
                parent = self.main_dictionary[path.parent]
                if path in parent.files:
                    # Checks if the file is a data file.
                    if SupportedDataTypes.check_valid_data([path]):
                        # Check if there are other data files remaining in the directory.
                        all_folder_files = [file for file in parent.path.iterdir()]

                        # Checks if the folder itself needs to be deleted or only the file
                        if SupportedDataTypes.check_valid_data(
                                all_folder_files) or parent.hasChildren():
                            parent.delete_file(path)
                        else:
                            # If the parent needs to be deleted, removes it from the correct widget.
                            if parent.parent() is None:
                                self.removeRow(parent.row())
                            else:
                                parent.parent().removeRow(parent.row())
                            del self.main_dictionary[parent.path]
                    else:
                        parent.delete_file(path)
                # Send signal indicating that current folder requires update.
                if self.currently_selected_folder is not None and parent.path.is_relative_to(
                        self.currently_selected_folder):
                    self.update_me.emit(parent.path)

    def _delete_all_children_from_main_dictionary(self, item: Item) -> None:
        """
        Helper function that deletes all the children from the item passed.

        :param item: The item whose children should be deleted.
        """
        path = item.path
        children_folders = [key for key in self.main_dictionary.keys() if key.is_relative_to(path) and key != path]
        for child in children_folders:
            child_item = self.main_dictionary[child]
            if child_item.hasChildren():
                self._delete_all_children_from_main_dictionary(child_item)
            del self.main_dictionary[child_item.path]

    @Slot(FileSystemEvent)
    def on_file_moved(self, event: FileSystemEvent) -> None:
        """
        Gets triggered everytime a file is moved or the name of a file (including type) changes.
        """
        # logger().info(f'file moved: {event}')

        parent = None

        # File moved gets triggered with None and '', for the event paths. From what I can tell, they are not useful,
        # so we ignore them.
        if event.src_path is not None and event.src_path != '' \
                and event.dest_path is not None and event.dest_path != '':
            src_path = Path(event.src_path)
            dest_path = Path(event.dest_path)

            # If a directory is moved, only need to change the old path for the new path
            if event.is_directory:
                if src_path in self.main_dictionary:
                    changed_item = self.main_dictionary.pop(src_path)
                    self.main_dictionary[dest_path] = changed_item
                    changed_item.change_path(dest_path)

            # Checking for a file becoming a data file.
            elif not SupportedDataTypes.check_valid_data([src_path]) and SupportedDataTypes.check_valid_data(
                    [dest_path]):
                # If the parent exists in the main dictionary, the model already has all the files and its tracking
                # that folder, only updates the file itself.
                if src_path.parent in self.main_dictionary:
                    parent = self.main_dictionary[src_path.parent]
                    del parent.files[src_path]
                    parent.files[dest_path] = ContentType.sort(dest_path)
                elif dest_path.parent in self.main_dictionary:
                    parent = self.main_dictionary[dest_path.parent]
                    del parent.files[src_path]
                    parent.files[dest_path] = ContentType.sort(dest_path)

                # New folder to keep track.
                else:
                    new_entry = {file: ContentType.sort(file) for file in dest_path.parent.iterdir() if
                                 str(file.suffix) != ''}
                    self.sort_and_add_item(dest_path.parent, new_entry)
                    parent = self.main_dictionary[dest_path.parent]

            # Checking if a data file stops being a data file.
            elif SupportedDataTypes.check_valid_data([src_path]) and not SupportedDataTypes.check_valid_data(
                    [dest_path]):
                if src_path.parent in self.main_dictionary:
                    parent = self.main_dictionary[src_path.parent]
                elif dest_path.parent in self.main_dictionary:
                    parent = self.main_dictionary[dest_path.parent]

                if parent is not None:
                    del parent.files[src_path]
                    parent.files[dest_path] = ContentType.sort(dest_path)

                    # Checks if there are other data files in the parent.
                    parent_files = [key for key in parent.files.keys()]
                    if not SupportedDataTypes.check_valid_data(
                            parent_files) and not parent.hasChildren():
                        # If the parent has other children, it means there are more data files down the file tree
                        # and the model should keep track of these folders.
                        del self.main_dictionary[parent.path]

                        # Checks if we need to remove a row from a parent item or the root model itself.
                        if parent.parent() is None:
                            self.removeRow(parent.row())
                            parent = None
                        else:
                            parent_row = parent.row()
                            # Renaming parent to its parent for the update_me check.
                            parent_ = parent.parent()
                            parent_.removeRow(parent_row)

            # A normal file changed.
            else:
                # Find the parent.
                parent = None
                if src_path.parent in self.main_dictionary:
                    parent = self.main_dictionary[src_path.parent]
                elif dest_path.parent in self.main_dictionary:
                    parent = self.main_dictionary[dest_path.parent]

                # Update the file.
                if parent is not None:
                    if src_path in parent.files:
                        parent.delete_file(src_path)
                    if dest_path not in parent.files:
                        parent.add_file(dest_path)

            if self.currently_selected_folder is not None and dest_path.is_relative_to(self.currently_selected_folder):
                # This happenes when a top level item is changed.
                if parent is None:
                    check = self.check_all_files_are_valid(self.main_dictionary[dest_path], dest_path)[0]
                else:
                    check = self.check_all_files_are_valid(parent, parent.path)[0]

                if check:
                    self.update_me.emit(self.currently_selected_folder)

    def check_all_files_are_valid(self, item: Item, first_path: Path) -> Tuple[bool, Path]:
        """
        Checks that all the files inside of the item have a valid path. This is used when changing the name of currently
        selected folders to see if an update to change the folders should be triggered or not.

        :param item: The item we need to do the check.
        :param first_path: The path of the first item. This is needed because the function is recursive and need a way
            of knowing what the original path was.
        :return: Returns a tuple composed of a bool indicating if it passed or not the check and the first_path.
        """
        for file in item.files.keys():
            if not file.is_relative_to(first_path):
                return False, first_path

        if item.hasChildren():
            for i in range(item.rowCount()):
                child = item.child(i, 0)
                assert isinstance(child, Item)
                ret = self.check_all_files_are_valid(child, first_path)
                if not ret[0]:
                    return ret[0], first_path

        return True, first_path

    @Slot(FileSystemEvent)
    def on_file_modified(self, event: FileSystemEvent) -> None:
        """
        Gets triggered everytime a file is modified. Checks if the modification is for a current data file and
        triggers the update_data signal if it is.
        """
        # logger().info(f'file modified: {event}')

        path = Path(event.src_path)

        if path.parent in self.main_dictionary:
            parent = self.main_dictionary[path.parent]
            # If the folder is not currently being selected I don't care about modifications.
            if self.currently_selected_folder is not None and parent.path.is_relative_to(
                    self.currently_selected_folder):

                # If im expecting this update, ignore it.
                if path in self.modified_exceptions:
                    self.modified_exceptions.remove(path)
                    return

                if ContentType.sort(path) == ContentType.data:
                    self.update_data.emit(path)

    @Slot(FileSystemEvent)
    def on_file_closed(self, event: FileSystemEvent) -> None:
        """
        Gets triggered everytime a file is closed
        """
        # logger().info(f'file closed: {event}')
        pass

    def delete_root_item(self, row: int, path: Path) -> None:
        """
        Deletes a root item from the model and main_dictionary.
        """
        self.removeRow(row)
        del self.main_dictionary[path]

    def update_currently_selected_folder(self, path: Path) -> None:
        """
        Updates the currently selected folder and updates the exception list so that the data modification ignores a
        modification caused by loading the data.

        :param path: The path of the currently selected folder.
        """
        if path in self.main_dictionary:
            item = self.main_dictionary[path]
            self.modified_exceptions = self._get_all_files_of_item(item)
        self.currently_selected_folder = path

    def _get_all_files_of_item(self, item: Item, partial_list: List[Path] = []) -> List[Path]:
        """
        Recursively gets a list of all the files that are in item and all of its children.

        :param item: The item you want the list of files in it and its children from.
        :param partial_list: Currently filled list. Leave empty for the first item.
        """
        partial_list = partial_list + [file for file in item.files.keys()]
        if item.hasChildren():
            for i in range(item.rowCount()):
                child = item.child(i,0)
                assert isinstance(child, Item)
                partial_list = partial_list + self._get_all_files_of_item(child)
        return partial_list

    def star_item(self, item_index: QtCore.QModelIndex) -> None:
        """
        Creates the __star__.tag file if it doesn't exist, deletes it if it does, in the folder for the item.
         If it finds __trash__.tag there it will delete it.

        :param item_index: The index of the item that needs to be starred.
        """
        # If the item is of column 1, change it to the sibling at column 0
        if item_index.column() == 1:
            item_index = item_index.siblingAtColumn(0)

        item = self.itemFromIndex(item_index)
        assert isinstance(item, Item)
        path = item.path
        star_path = path.joinpath('__star__.tag')
        trash_path = path.joinpath('__trash__.tag')
        # If a trash file in the star folder exists, delete it.
        if trash_path.is_file():
            trash_path.unlink()

        # If the folder is already a starred folder, un-star it.
        if star_path.is_file():
            star_path.unlink()
        else:
            with open(star_path, 'w') as file:
                file.write('')

    def trash_item(self, item_index: QtCore.QModelIndex) -> None:
        """
        Creates the __trash__.tag file if it doesn't exist, deletes it if it does, in the folder for the item.
         If it finds __star__.tag there it will delete it

        :param index: The index of the item that needs to be trashed.
        """

        # If the item is of column 1, change it to the sibling at column 0
        if item_index.column() == 1:
            item_index = item_index.siblingAtColumn(0)

        item = self.itemFromIndex(item_index)
        assert isinstance(item, Item)
        path = item.path
        star_path = path.joinpath('__star__.tag')
        trash_path = path.joinpath('__trash__.tag')
        # If a star file in the star folder exists, delete it.
        if star_path.is_file():
            star_path.unlink()

        # If the folder is already a trashed folder, un-trash it.
        if trash_path.is_file():
            trash_path.unlink()
        else:
            with open(trash_path, 'w') as file:
                file.write('')

    def delete_item(self, item_index: QtCore.QModelIndex) -> None:
        """
        Currently nothing happens. This is not yet implemented
        """
        item = self.itemFromIndex(item_index)

    def tags_changed(self, item: Item) -> None:
        """
        Gets called when item changes its tags, checks if item is either star, trash or nothing and sets the correct
        icon.

        :param item: The Item that had its tags changed.
        """
        if item.star:
            item.setIcon(get_star_icon())
        elif item.trash:
            item.setIcon(get_trash_icon())
        else:
            item.setIcon(QtGui.QIcon())

        self.adjust_width.emit()


class SortFilterProxyModel(QtCore.QSortFilterProxyModel):

    # Signal() -- Emitted before filtering is going to happen.
    filter_incoming = Signal()

    # Signal() -- Emitted when the filtering has finished.
    filter_finished = Signal()

    def __init__(self, parent: Optional[QtCore.QObject] = None):
        """
        QSortFilterProxyModel with our custom filtering and stars and trash. The parent status always overrides
        the children status, e.g.: If a parent is trash but its children are not, the parent with the children will be
        hidden.
        """
        super().__init__(parent=parent)

        self.only_star = False
        self.hide_trash = False

        self.queries_dict: Optional[Dict[str, List[str]]] = None

    def star_trash_toggle(self, star_status: bool, trash_status: bool) -> None:
        """
        Updates the star and trash status and triggers a filter.

        :param star_status: The new star status. True for showing only starred items.
        :param trash_status: The new trash status. True for hiding all stars.
        """
        self.only_star = star_status
        self.hide_trash = trash_status
        self.trigger_filter()

    def filter_text_changed(self, queries_dict: Optional[Dict[str, List[str]]]) -> None:
        """
        Gets called every time the filter text edit changes and triggers and update.

        :queries_dict: The dictionary with the queries. Same structure as Item.match().
        """
        self.queries_dict = queries_dict
        self.trigger_filter()


    def filterAcceptsRow(self, source_row: int, source_parent: QtCore.QModelIndex) -> bool:
        """
        Override of the QSortFilterProxyModel. Our custom filtering needs are implemented here.
        Checks wether or not to show the item.

        :param source_row: The row of the item.
        :param source_parent: The index of the parent of the item.
        :returns: `True` if the item should be shown or `False` if the item should be hidden.
        """
        # Get the item
        source_model = self.sourceModel()
        assert isinstance(source_model, FileModel)
        parent_item = source_model.itemFromIndex(source_parent)
        if parent_item is None:
            item = source_model.item(source_row, 0)
        else:
            item = parent_item.child(source_row, 0)

        if not item is None:
            assert isinstance(item, Item)

            # Check if it passes the current queries.
            if self.queries_dict is not None:
                if not item.match(self.queries_dict):
                    item.show = False
                    return False

            # Checks for star or trash status
            if self.only_star and item.star:
                item.show = True
                return True
            elif self.only_star and not item.star:
                # Checks if their children should be shown, so that this item gets shown too.
                if item.hasChildren():
                    if not self.hide_trash:
                        ret = self._check_children_filter(item)
                        item.show = ret
                        return ret
                    elif not item.trash:
                        ret = self._check_children_filter(item)
                        item.show = ret
                        return ret
                # If a parent is star, shows the children items too.
                if self._check_parent_filter(item):
                    item.show = True
                    return True
                item.show = False
                return False
            elif self.hide_trash and not item.trash:
                item.show = True
                return True
            elif self.hide_trash and item.trash:
                item.show = False
                return False
            else:
                item.show = True
                return True

        return False

    def _check_children_filter(self, item: Item) -> bool:
        """
        Helper function, recursively checks if any of the children of item should be shown.

        :param item: The item who's children should be checked.
        :return: True if it should be shown, False otherwise.
        """
        for i in range(item.rowCount()):
            child = item.child(i, 0)
            assert isinstance(child, Item)
            if child.hasChildren():
                childs_children_check = self._check_children_filter(child)
                if childs_children_check:
                    return True
            if self.only_star and child.star:
                return True
        return False

    def _check_parent_filter(self, item: Item) -> bool:
        """
        Checks if a parent of the item is starred and star only is is True.

        :param item: The item who's children should be checked.
        :return: True if it should be shown, False otherwise.
        """
        parent = item.parent()
        if parent is not None:
            keep_going = True
            while keep_going:
                assert isinstance(parent, Item)
                if self.only_star and parent.star:
                    return True
                parent = parent.parent()
                if parent is None:
                    keep_going = False
        return False

    def trigger_filter(self) -> None:
        """
        Convenience function for invalidating the filter and triggering the filter_triggered signal.
        """
        self.filter_incoming.emit()
        self.invalidateFilter()
        self.filter_finished.emit()


class FileTreeView(QtWidgets.QTreeView):
    # Signal(Path) -- Emitted when the selected item changes.
    #: Arguments:
    #:  - The current selected item index, the previously selected item index.
    selection_changed = Signal(QtCore.QModelIndex, QtCore.QModelIndex)

    # Signal(Path) -- Emitted when the star action has been clicked.
    #: Arguments:
    #:  - The index of the currently selected item.
    item_starred = Signal(QtCore.QModelIndex)

    # Signal(Path) -- Emitted when the trash action has been clicked.
    #: Arguments:
    #:  - The index of the currently selected item.
    item_trashed = Signal(QtCore.QModelIndex)

    # Signal(Path) -- Emitted when the delete action has been clicked.
    #: Arguments:
    #:  - The index of the currently selected item.
    item_deleted = Signal(QtCore.QModelIndex)

    def __init__(self, proxy_model: SortFilterProxyModel, parent: Optional[Any] = None):
        """
        The TreeView used in the FileExplorer widget.
        """
        super().__init__(parent)

        self.proxy_model = proxy_model
        model = proxy_model.sourceModel()
        assert isinstance(model, FileModel)
        self.model_ = model
        self.collapsed_state: Dict[Path, bool] = {}
        self.star_text = 'Star'
        self.un_star_text = 'Un-star'
        self.trash_text = 'Trash'
        self.un_trash_text = 'Un-trash'

        self.context_menu = QtWidgets.QMenu(self)
        self.star_action = QtWidgets.QAction('Star')
        self.trash_action = QtWidgets.QAction('Trash')
        self.delete_action = QtWidgets.QAction('Delete')

        self.star_action.triggered.connect(self.on_emit_item_starred)
        self.trash_action.triggered.connect(self.on_emit_item_trashed)
        self.delete_action.triggered.connect(self.on_emit_item_delete)
        self.proxy_model.filter_incoming.connect(self.on_filter_incoming_event)
        self.proxy_model.filter_finished.connect(self.on_filter_ended_event)

        self.setContextMenuPolicy(QtCore.Qt.CustomContextMenu)
        self.customContextMenuRequested.connect(self.on_context_menu_requested)

        self.setUniformRowHeights(True)
        self.setSortingEnabled(True)
        self.header().setStretchLastSection(True)

        self.setModel(self.proxy_model)

    @Slot()
    def on_filter_incoming_event(self) -> None:
        """
        Gets called everytime the proxy model emmits the filter_incoming_event signal.
        """
        self.create_collapsed_state()

    def on_filter_ended_event(self) -> None:
        """
        Gets called everytime the proxy model emmits the filter_ended_event signal.
        The tags need to be reset after a filtering event happens.
        """
        self.set_all_tags()
        self.restore_previous_collapsed_state()

    def set_all_tags(self) -> None:
        """
        Sets the tag label widget for all the rows.
        """
        for i in range(self.model_.rowCount()):
            item = self.model_.item(i, 0)
            if item is not None and isinstance(item, Item):
                self._set_widget_for_item_and_children(item)
        self.on_adjust_column_width()

    def _set_widget_for_item_and_children(self, item: Item) -> None:
        """
        Helper function of set_all_tags, goes throguh the passed item and all of its children and sets all of the
        tag widget from column 0 for the items in row 1.

        :param item: The item that its setting the widget for.
        """
        parent = item.parent()
        if parent is None:
            tags_item = self.model_.item(item.row(), 1)
        else:
            tags_item = parent.child(item.row(), 1)

        tags_index = self.model_.indexFromItem(tags_item)
        proxy_tag_index = self.proxy_model.mapFromSource(tags_index)
        item.create_tags()  # The tags get created every time because they get deleted after filtering.
        self.setIndexWidget(proxy_tag_index, item.tags_widget)
        if item.hasChildren():
            for i in range(item.rowCount()):
                child = item.child(i)
                assert isinstance(child, Item)
                self._set_widget_for_item_and_children(child)

    @Slot(QtCore.QPoint)
    def on_context_menu_requested(self, pos: QtCore.QPoint) -> None:
        """
        Shows the context menu when a right click happens.

        :param pos: The position of the mouse when the call happens
        """
        proxy_index = self.indexAt(pos)
        if proxy_index.column() == 1:
            proxy_index = proxy_index.siblingAtColumn(0)
        index = self.proxy_model.mapToSource(proxy_index)
        item = self.model_.itemFromIndex(index)
        # if the selected item is None, no menu should be shown.
        if item is None:
            return

        assert isinstance(item, Item)
        # Sets the correct the correct text for the context menu depending on the state of the item.
        if item.star:
            self.star_action.setText(self.un_star_text)
        else:
            self.star_action.setText(self.star_text)
        if item.trash:
            self.trash_action.setText(self.un_trash_text)
        else:
            self.trash_action.setText(self.trash_text)

        self.context_menu.addAction(self.star_action)
        self.context_menu.addAction(self.trash_action)
        self.context_menu.addSeparator()
        self.context_menu.addAction(self.delete_action)
        self.context_menu.exec_(self.mapToGlobal(pos))

    @Slot()
    def on_emit_item_starred(self) -> None:
        """
        Gets called when the user press the star action. Emits the star_item signal.
        """
        item_proxy_index = self.currentIndex()
        item_index = self.proxy_model.mapToSource(item_proxy_index)
        self.model_.star_item(item_index)

    @Slot()
    def on_emit_item_trashed(self) -> None:
        """
        Gets called when the user press the trash action. Emits the trash_item signal.
        """
        item_proxy_index = self.currentIndex()
        item_index = self.proxy_model.mapToSource(item_proxy_index)
        self.model_.trash_item(item_index)

    @Slot()
    def on_emit_item_delete(self) -> None:
        """
        Gets called when the user press the delete action. Emits the delete_item signal.
        """
        item_proxy_index = self.currentIndex()
        item_index = self.proxy_model.mapToSource(item_proxy_index)
        self.model_.delete_item(item_index)

    @Slot()
    def on_adjust_column_width(self) -> None:
        """
        Gets called when the model changed the icon of an item. When changing an item icons that has the tag widget
        displaying tags, the icon would be superimposed with the widget, moving the column_width by 1 pixel and
        setting it back fixes it.
        """
        column_width = self.columnWidth(1)
        self.setColumnWidth(1, column_width + 1)
        self.setColumnWidth(1, column_width - 1)

    def currentChanged(self, current: QtCore.QModelIndex, previous: QtCore.QModelIndex) -> None:
        """
        Gets called everytime the selection of the tree changes. Emits a signal indicating the current and previous
        selected item.

        :param current: The QModelIndex of the current selected item.
        :param previous: The QModelIndex of the previously selected item.
        """
        self.selection_changed.emit(current, previous)

    def create_collapsed_state(self, incoming_item: Optional[Item] = None) -> None:
        """
        Updates the self.collapsed_state dictionary with the currently shown items.
        Gets called recursively to update all items.
        """
        if incoming_item is None:
            for i in range(self.model_.rowCount()):
                item = self.model_.item(i, 0)
                assert isinstance(item, Item)
                # If the item is not shown, the collapsed setting don't change.
                if item.show:
                    source_index = self.model_.index(i, 0, QtCore.QModelIndex())
                    index = self.proxy_model.mapFromSource(source_index)
                    self.collapsed_state[item.path] = self.isExpanded(index)
                    if item.hasChildren():
                        self.create_collapsed_state(incoming_item=item)

        else:
            for i in range(incoming_item.rowCount()):
                child = incoming_item.child(i, 0)
                assert isinstance(child, Item)
                # If the item is not shown, the collapsed setting don't change.
                if child.show:
                    source_index = self.model_.indexFromItem(child)
                    child_index = self.proxy_model.mapFromSource(source_index)
                    self.collapsed_state[child.path] = self.isExpanded(child_index)
                    if child.hasChildren():
                        self.create_collapsed_state(incoming_item=child)

    def restore_previous_collapsed_state(self) -> None:
        """
        Sets every item in the collapsed_state dictionary the correct collapsed setting.
        """
        for path, state in self.collapsed_state.items():
            source_index = self.model_.indexFromItem(self.model_.main_dictionary[path])
            proxy_index = self.proxy_model.mapFromSource(source_index)
            self.setExpanded(proxy_index, state)


# TODO: Figure out the parent situation going on here.
class FileExplorer(QtWidgets.QWidget):
    """
    Helper widget to unify the FileTree with the line edit and status buttons.
    """

    def __init__(self, proxy_model: SortFilterProxyModel, parent: Optional[Any]=None,
                 *args: Any, **kwargs: Any):
        super().__init__(parent=parent, *args, **kwargs)  # type: ignore[misc] # I suspect this error comes from having parent possibly be a kwarg too.

        # Tree and model initialization
        self.proxy_model = proxy_model
        self.model = proxy_model.sourceModel()
        assert isinstance(self.model, FileModel)
        self.file_tree = FileTreeView(proxy_model=proxy_model, parent=self)
        self.file_tree.set_all_tags()
        self.model.adjust_width.connect(self.file_tree.on_adjust_column_width)
        self.model.model_refreshed.connect(self.file_tree.set_all_tags)

        self.main_layout = QtWidgets.QVBoxLayout(self)
        self.filter_and_buttons_layout = QtWidgets.QHBoxLayout()
        self.bottom_buttons_layout = QtWidgets.QHBoxLayout()

        self.filter_line_edit = QtWidgets.QLineEdit()
        self.filter_line_edit.setPlaceholderText('Filter Items')

        self.star_button = QtWidgets.QPushButton('Star')
        self.trash_button = QtWidgets.QPushButton('Hide Trash')
        self.refresh_button = QtWidgets.QPushButton('Refresh')
        self.expand_button = QtWidgets.QPushButton('Expand')
        self.collapse_button = QtWidgets.QPushButton('Collapse')

        self.star_button.setCheckable(True)
        self.trash_button.setCheckable(True)

        self.filter_and_buttons_layout.addWidget(self.filter_line_edit)
        self.filter_and_buttons_layout.addWidget(self.star_button)
        self.filter_and_buttons_layout.addWidget(self.trash_button)
        self.bottom_buttons_layout.addWidget(self.refresh_button)
        self.bottom_buttons_layout.addWidget(self.expand_button)
        self.bottom_buttons_layout.addWidget(self.collapse_button)
        self.main_layout.addLayout(self.filter_and_buttons_layout)
        self.main_layout.addWidget(self.file_tree)
        self.main_layout.addLayout(self.bottom_buttons_layout)

        self.star_button.clicked.connect(self.star_trash_clicked)
        self.trash_button.clicked.connect(self.star_trash_clicked)
        self.expand_button.clicked.connect(self.file_tree.expandAll)
        self.collapse_button.clicked.connect(self.file_tree.collapseAll)

        self.filter_line_edit.textChanged.connect(self.on_filter_line_edit_text_change)


    @Slot()
    def star_trash_clicked(self) -> None:
        """
        Updates the status of the buttons to the FileTree.
        """
        self.proxy_model.star_trash_toggle(self.star_button.isChecked(), self.trash_button.isChecked())

    @Slot(str)
    def on_filter_line_edit_text_change(self, filter_str: str) -> None:
        """
        Gets called everytime the filter line edit changes texts. Process the text in the line edit, separtes them into
        the different queries and triggers the filtering in the proxy model.

        Queries are separated by commas (','). Empty queries or composed of only
        a single whitespace are ignored. It also ignores the first character of a query if this is a whitespace.

        It accepts 5 kinds of queries:
            * tags: queries starting with, 'tag:', 't:', or 'T:'.
            * Markdown files: queries starting with, 'md:', 'm:', or 'M:'.
            * Images: queries starting with, 'image:', 'i:', or 'I:'.
            * Json files: queries starting with, 'json:', 'j:', or 'J:'.
            * Folder names: any other query.

        :param filter_str: The str that is currently in the filter line text edit.
        """
        raw_queries = filter_str.split(',')
        queries_with_empty_spaces = [item[1:] if len(item) >= 1 and item[0] == " " else item for item in raw_queries]
        queries = [item for item in queries_with_empty_spaces if item != '' and item != ' ']

        if len(queries) == 0:
            queries_dict = None
            self.proxy_model.filter_text_changed(queries_dict)
            return

        tag_queries = []
        md_queries = []
        image_queries = []
        json_queries = []
        name_queries = []
        for query in queries:
            if query != '':
                if query[:4] == 'tag:':
                    tag_queries.append(query[4:])
                elif query[:2] == 't:' or query[:2] == 'T:':
                    tag_queries.append(query[2:])
                elif query[:3] == 'md:':
                    md_queries.append(query[3:])
                elif query[:2] == 'm:' or query[:2] == 'M:':
                    md_queries.append(query[2:])
                elif query[:6] == 'image:':
                    image_queries.append(query[6:])
                elif query[:2] == 'i:' or query[:2] == 'I:':
                    image_queries.append(query[2:])
                elif query[:5] == 'json:':
                    json_queries.append(query[5:])
                elif query[:2] == 'j:' or query[:2] == 'J:':
                    json_queries.append(query[2:])
                else:
                    name_queries.append(query)

            queries_dict = {'tag': tag_queries,
                            'md': md_queries,
                            'image': image_queries,
                            'json': json_queries,
                            'name': name_queries, }

        self.proxy_model.filter_text_changed(queries_dict)


class DataTreeWidgetItem(QtWidgets.QTreeWidgetItem):
    """
    Modified class of QtWidgets.QTreeWidgetItem where the only modification is the addition of the path parameter.
    :param path: The path this QTreeWidgetItem represents.h.
    """

    def __init__(self, path: Path, *args: Any, **kwargs: Any):
        super(DataTreeWidgetItem, self).__init__(*args, **kwargs)
        self.path = path

# TODO: Right now the data display only updates when you click on the parent folder. What happens if data is created
#   while the folder display is open. It should absolutely update.
class DataTreeWidget(QtWidgets.QTreeWidget):
    """
    Widget that displays all ddh5 files passed in incoming_data. All items must be in ordered lists with their names,
    paths and DataDicts for the widget to laod properly.

    :param incoming_data: Dictionary containing all the information required to load all ddh5 files. The dictionary
        should contain 3 different items with they keys being: "paths", "names", and "data", each containing a list
        of (in order): Path, str, DataDict. All 3 lists should be ordered by index (meaning for example that index
        number 3 represents a single datadicts). E.g.:
            incoming_data = {"paths": [Path(r"~/data/measurement_1"),
                                       Path(r"~/data/measurement_2"),],
                             "names": ["measurement_1/data",
                                       "measurement_2/data],
                             "data": [{'__creation_time_sec__': 1641938645.0,
                                       '__creation_time_str__': '2022-01-11 16:04:05',
                                       'x': {'__creation_time_sec__': 1641938645.0,
                                             '__creation_time_str__': '2022-01-11 16:04:05',
                                             '__shape__': (1444, 1444),
                                             'axes': [],
                                             'label': '',
                                             'unit': '',
                                             'values': array([[-721.68783649, ....]]) ...
    """

    # Signal(Path) -- Emitted when the user selects the plot option in the popup menu.
    #: Arguments:
    #:   - The path of the ddh5 with the data for the requested plot.
    plot_requested = Signal(Path)

    # incoming_data: Dict[str, Union[Path, str, DataDict]]
    def __init__(self, paths: List[Path], names: List[str], data: DataDict, *args: Any, **kwargs: Any):
        super().__init__(*args, **kwargs)

        header_item = self.headerItem()
        assert isinstance(header_item, QtWidgets.QTreeWidgetItem)
        header_item.setText(0, "Object")
        header_item.setText(1, "Content")
        header_item.setText(2, "Type")
        self.paths = paths
        self.names = names
        self.data = data

        # Popup menu.
        self.plot_popup_action = QtWidgets.QAction('Plot')
        self.popup_menu = QtWidgets.QMenu(self)

        self.plot_popup_action.triggered.connect(self.emit_plot_requested_signal)

        self.setContextMenuPolicy(QtCore.Qt.CustomContextMenu)
        self.customContextMenuRequested.connect(self.on_context_menu_requested)

        self.set_data()

    def set_data(self) -> None:
        """
        Fills the QTreeWidget with the data loaded in the self.data variable.
        """

        for index, data in enumerate(self.data):
            parent_tree_widget = DataTreeWidgetItem(self.paths[index], self, [self.names[index]])

            data_parent = QtWidgets.QTreeWidgetItem(parent_tree_widget, ['Data'])
            meta_parent = QtWidgets.QTreeWidgetItem(parent_tree_widget, ['Meta'])

            for name, value in data.data_items():
                column_content = [name, str(data.meta_val('shape', name))]
                if name in data.dependents():
                    column_content.append(f'Depends on {str(tuple(data.axes(name)))}')
                else:
                    column_content.append(f'Independent')

                parameter_item = QtWidgets.QTreeWidgetItem(data_parent, column_content)

                for meta_name, meta_value in data.meta_items(name):
                    parameter_meta_item = QtWidgets.QTreeWidgetItem(parameter_item, [meta_name, str(meta_value)])

            for name, value in data.meta_items():
                parameter_meta_item = QtWidgets.QTreeWidgetItem(meta_parent, [name, str(value)])

            parent_tree_widget.setExpanded(True)
            data_parent.setExpanded(True)

            for i in range(self.columnCount() - 1):
                self.resizeColumnToContents(i)

    @Slot(QtCore.QPoint)
    def on_context_menu_requested(self, pos: QtCore.QPoint) -> None:
        """
        Gets called when the user right-clicks on an item.
        """
        item = self.itemAt(pos)
        assert isinstance(item, QtWidgets.QTreeWidgetItem)
        parent_item = item.parent()
        # Check that the item is in fact a top level item and open the popup menu
        if item is not None and parent_item is None:
            self.popup_menu.addAction(self.plot_popup_action)
            self.popup_menu.exec_(self.mapToGlobal(pos))
            self.popup_menu.removeAction(self.plot_popup_action)

    @Slot()
    def emit_plot_requested_signal(self) -> None:
        """
        Emits the signal when the user selects the plot option in the popup menu. The signal is emitted with the Path of
        the current selected item as an argument.
        """
        current_item = self.currentItem()
        assert isinstance(current_item, DataTreeWidgetItem)
        self.plot_requested.emit(current_item.path)

    def sizeHint(self) -> QtCore.QSize:
        height = 2 * self.frameWidth()  # border around tree
        header_width = 0
        if not self.isHeaderHidden():
            header = self.header()
            headerSizeHint = header.sizeHint()
            height += headerSizeHint.height()
            header_width += headerSizeHint.width()
        rows = 0
        it = QtWidgets.QTreeWidgetItemIterator(self)
        while it.value() is not None:
            rows += 1
            index = self.indexFromItem(it.value())
            height += self.rowHeight(index)
            it += 1  # type: ignore[assignment, operator] # Taken from this example:
# https://riverbankcomputing.com/pipermail/pyqt/2014-May/034315.html

        # calculating width:
        width = 2 * self.frameWidth()
        for i in range(self.columnCount()):
            width += self.sizeHintForColumn(i)

        return QtCore.QSize(width, height)


class FloatingButtonWidget(QtWidgets.QPushButton):
    """
    Floating button inside the textbox showing any md file. Allows editing or saving the file.

    Class taken from: https://www.deskriders.dev/posts/007-pyqt5-overlay-button-widget/
    """

    # Signal() -- Emitted when the user activates save mode.
    save_activated = Signal()

    # Signal() -- Emitted when the user activates edit mode.
    edit_activated = Signal()

    def __init__(self, parent: QtWidgets.QWidget):
        super().__init__(parent)
        self.padding_right = 5
        self.edit_text = 'Edit'
        self.save_text = 'Save'

        # Start in save mode (True), since you cannot edit the text. Clicks the edit button to switch to edit mode and
        # vice versa.
        self.state = True
        self.setText(self.edit_text)

    def update_position(self) -> None:
        """
        Updates the position of the button if the textbox moves or changes shape.
        """
        parent = self.parent()
        assert isinstance(parent, QtWidgets.QWidget)
        if hasattr(parent, 'viewport'):
            parent_rect = parent.viewport().rect()  # type: ignore[attr-defined] # I am checking for viewport the previous line.
        else:
            parent_rect = parent.rect()

        if not parent_rect:
            return

        x = parent_rect.width() - self.width() - self.padding_right
        y = parent_rect.height() - self.height()
        self.setGeometry(x, y, self.width(), self.height())

    def resizeEvent(self, event: QtGui.QResizeEvent) -> None:
        """
        Gets called every time the resizeEvents gets triggered.
        """
        super().resizeEvent(event)
        self.update_position()

    def mousePressEvent(self, event: QtGui.QMouseEvent) -> None:
        """
        Gets called when the user clicks the button. Decides in which state the button is and what signal to emit.
        Changes the state of the button afterwards.
        """
        if self.state:
            self.edit_activated.emit()
            self.state = False
            self.setText(self.save_text)
        else:
            self.save_activated.emit()
            self.state = True
            self.setText(self.edit_text)


class TextEditWidget(QtWidgets.QTextEdit):
    """
    Widget that displays md files that are in the same folder as a ddh5 file.

    It contains a floating button that allows for editing and saving changes done in the editing phase. Text is not
    editable before clicking the button.
    """

    def __init__(self, path: Path, *args: Any, **kwargs: Any):
        super().__init__(*args, **kwargs)
        self.path = path

        self.floating_button = FloatingButtonWidget(parent=self)
        self.floating_button.hide()

        size_policy = QtWidgets.QSizePolicy(QtWidgets.QSizePolicy.Minimum, QtWidgets.QSizePolicy.Minimum)
        self.setSizePolicy(size_policy)

        try:
            with open(path) as file:
                self.file_text = file.read()
        except FileNotFoundError as e:
            logger().error(e)
            self.file_text = 'Comment file could not load. Do not edit as this could rewrite the original comment.'
        self.setReadOnly(True)
        self.setPlainText(self.file_text)
        document = QtGui.QTextDocument(self.file_text, parent=self)
        self.setDocument(document)
        self.text_before_edit = self.toPlainText()
        self.floating_button.save_activated.connect(self.save_activated)
        self.floating_button.edit_activated.connect(self.edit_activated)
        self.document().contentsChanged.connect(self.size_change)

        # Arbitrary threshold height.
        self.max_threshold_height = 211
        self.min_threshold_height = 2
        self.size_change()

    def resizeEvent(self, event: QtGui.QResizeEvent) -> None:
        """
        Called every time the size of the widget changes. Triggers the change in position of the floating button.
        """
        super().resizeEvent(event)
        self.floating_button.update_position()

    def size_change(self) -> None:
        """
        Changes the minimum height of the widget. Gets called every time the document changes.
        """
        doc_height = round(self.document().size().height())
        if doc_height <= self.min_threshold_height:
            self.setMinimumHeight(self.min_threshold_height)
        if doc_height <= self.max_threshold_height:
            self.setMinimumHeight(doc_height)
        elif doc_height > self.max_threshold_height:
            self.setMinimumHeight(self.max_threshold_height)

    def sizeHint(self) -> QtCore.QSize:
        super_hint = super().sizeHint()
        height = super_hint.height()
        width = super_hint.width()
        if height >= self.document().size().height():
            height = round(self.document().size().height())

        return QtCore.QSize(width, height)

    def enterEvent(self, *args: Any, **kwargs: Any) -> None:
        super().enterEvent(*args, **kwargs)
        self.floating_button.show()

    def leaveEvent(self, *args: Any, **kwargs: Any) -> None:
        super().enterEvent(*args, **kwargs)
        self.floating_button.hide()

    # TODO: Add a shortcut to finish editing both here and in the future the add comment line too with the same command.
    # TODO: When the saving fails, it completely deletes the old data that's in the markdown. Develop a system where you
    #   try creating a new file, only once you have the new file replace the old one. To test this you need to pass the
    #   wrong type of object to the file.write line and it will fail.
    @Slot()
    def save_activated(self) -> None:
        """
        Saves the file with the current status of the text. Disables the ability to edit the text.
        """
        self.setReadOnly(True)
        try:
            with open(self.path, 'w') as file:
                file.write(self.toPlainText())
        except Exception as e:
            # Set text how it was before
            self.setText(self.text_before_edit)
            # Show the error message
            error_msg = QtWidgets.QMessageBox()
            error_msg.setText(f"{e}")
            error_msg.setWindowTitle(f'Error trying to save markdown edit.')
            error_msg.exec_()

    @Slot()
    def edit_activated(self) -> None:
        """
        Gets called when the user clicks the edit floating button. Allows the user to edit the textbox.
        """
        self.setReadOnly(False)
        self.text_before_edit = self.toPlainText()


class TextInputFloatingButton(QtWidgets.QPushButton):
    """
    Floating button for the text input

    Class taken from: https://www.deskriders.dev/posts/007-pyqt5-overlay-button-widget/
    """

    def __init__(self, parent: QtWidgets.QWidget):
        super().__init__(parent)
        self.paddingLeft = 5
        self.paddingTop = 5
        self.save_text = 'Save'

        self.setText(self.save_text)

    def update_position(self) -> None:
        """
        Updates the position of the button if the textbox moves or changes shape.
        """
        parent = self.parent()
        assert isinstance(parent, QtWidgets.QWidget)
        if hasattr(parent, 'viewport'):
            parent_rect = parent.viewport().rect()  # type: ignore[attr-defined] # I am checking for viewport the
            # previous line.
        else:
            parent_rect = parent.rect()

        if not parent_rect:
            return

        x = parent_rect.width() - self.width() - self.paddingLeft
        y = parent_rect.height() - self.height() - self.paddingTop
        self.setGeometry(x, y, self.width(), self.height())

    def resizeEvent(self, event: QtGui.QResizeEvent) -> None:
        """
        Gets called every time the resizeEvents gets triggered.
        """
        super().resizeEvent(event)
        self.update_position()


# TODO: Make sure that I always have the up to date folder dictionary for the automatic comment name function
class TextInput(QtWidgets.QTextEdit):
    """
    Widget that allows to add new comment in the form of md files to the currently selected folder.

    Contains a button for saving and a text edit to write the comment.

    :param path: The Path of the folder where the file should be saved.
    """
    def __init__(self, path: Path, *args: Any, **kwargs: Any):
        super().__init__(*args, **kwargs)
        self.path = path

        self.save_button = TextInputFloatingButton(parent=self)
        self.save_button.hide()

        self.save_button.clicked.connect(self.create_md_file)
        self.document().contentsChanged.connect(self.size_change)

        # Arbitrary threshold height.
        self.max_threshold_height = 211
        self.min_threshold_height = 45
        self.size_change()

    def create_md_file(self) -> None:
        """
        Saves the new comment in a new md file.

        When the user clicks the save button a dialog appears to input name. A default name is selected based on the
        number of md files that already exists in that folder.
        """
        current_text = self.toPlainText()
        t = time.localtime()

        time_str = time.strftime(TIMESTRFORMAT, t)
        dialog_text, response = QtWidgets.QInputDialog.getText(self, "Input comment name", "Name:",)

        if response:
            if dialog_text[-3:] != '.md':
                if dialog_text == '':
                    dialog_text = time_str + '.md'
                else:
                    dialog_text = time_str + '_' + dialog_text + '.md'
            try:
                comment_path = self.path.joinpath(dialog_text)
                if not comment_path.is_file():
                    with open(comment_path, 'w') as file:
                        file.write(current_text)
                    self.setText('')
                else:
                    error_msg = QtWidgets.QMessageBox()
                    error_msg.setText(f"File: {comment_path} already exists, please select a different file name.")
                    error_msg.setWindowTitle(f'Error trying to save comment.')
                    error_msg.exec_()

            except Exception as e:
                # Show the error message
                error_msg = QtWidgets.QMessageBox()
                error_msg.setText(f"{e}")
                error_msg.setWindowTitle(f'Error trying to save comment.')
                error_msg.exec_()

    def resizeEvent(self, event: QtGui.QResizeEvent) -> None:
        """
        Called every time the size of the widget changes. Triggers the change in position of the floating button.
        """
        super().resizeEvent(event)
        self.save_button.update_position()

    def enterEvent(self, *args: Any, **kwargs: Any) -> None:
        super().enterEvent(*args, **kwargs)
        self.save_button.show()

    def leaveEvent(self, *args: Any, **kwargs: Any) -> None:
        super().enterEvent(*args, **kwargs)
        self.save_button.hide()

    def size_change(self) -> None:
        """
        Changes the minimum height of the widget. Gets called every time the document changes.
        """
        doc_height = round(self.document().size().height())
        if doc_height <= self.min_threshold_height:
            self.setMinimumHeight(self.min_threshold_height)
        elif doc_height <= self.max_threshold_height:
            self.setMinimumHeight(doc_height)
        elif doc_height > self.max_threshold_height:
            self.setMinimumHeight(self.max_threshold_height)

    def sizeHint(self) -> QtCore.QSize:
        super_hint = super().sizeHint()
        height = super_hint.height()
        width = super_hint.width()
        if height >= self.document().size().height():
            height = round(self.document().size().height())
        return QtCore.QSize(width, height)


class ImageViewer(QtWidgets.QLabel):
    """
    Widget to display images that scale for the space given.

    :param path_file: The path of the image.
    """
    def __init__(self, path_file: Path, *args: Any, **kwargs: Any):
        super().__init__(*args, **kwargs)
        self.path = path_file
        parent = self.parent()
        assert isinstance(parent, QtWidgets.QWidget)
        self.old_size = parent.size()
        self.old_pixmap = QtGui.QPixmap()
        self.event_record: List[QtCore.QEvent] = []
        self.rep_counter = 0

        try:
            self.image = QtGui.QImage(str(path_file))
            self.image_size = self.image.size()
            self.old_pixmap = QtGui.QPixmap.fromImage((self.image.copy(QtCore.QRect())))
            self.setPixmap(self.old_pixmap)

        # except Exception as e:
        except FileNotFoundError as e:
            self.setText(f'Image could not be displayed')
            logger().error(e)

        self.installEventFilter(self)
        self.setMinimumWidth(1)

    # FIXME: Instead of detecting when the infinite loop starts occuring and stopping it, figure out exaclty what starts
    #   it and prevent it all together.
    def eventFilter(self, a0: QtCore.QObject, a1: QtCore.QEvent) -> bool:
        """
        Custom implementation of eventFilter. Sometimes rezising the pixmap will trigger a rezising event that would
        rezise the pixmap and so on. To fix this bug, we create this filter to detect that case and ignore one of those
        events, stopping the loop. For attributes and return details see Qt official documentation.
        """
        self.event_record.append(a1)
        if a1.type() == QtCore.QEvent.Resize:
            # Checks if the infinite loop sequence has happen 100 times already
            if self.rep_counter >= 100:
                self.event_record = []
                self.rep_counter = 0
                return False

            parent = self.parent()
            assert isinstance(parent, QtWidgets.QWidget)
            parent_size = parent.size()
            scaled_pixmap = QtGui.QPixmap.fromImage(self.image.copy(QtCore.QRect())).scaled(parent_size.width(),
                                                                                            parent_size.height(),
                                                                                            QtCore.Qt.KeepAspectRatio)
            # If a rezising event happen, only update the pixmap if the size of the pixmap changed.
            if self.old_pixmap.size() != scaled_pixmap.size():
                # Check if the new image is bigger than the original picture size. If it is don't show it.
                if self.image_size.width() > scaled_pixmap.width():
                    self.setPixmap(scaled_pixmap)
                    self.old_pixmap = scaled_pixmap

                    if len(self.event_record) >= 2:
                        # Checking that the last 2 events are of the same type, this is what happens when the infinite loop
                        # gets triggered.
                        if self.event_record[-1].type() == self.event_record[-2].type():
                            self.rep_counter += 1
                            self.event_record = []


        return super().eventFilter(a0, a1)


class VerticalScrollArea(QtWidgets.QScrollArea):
    """
    Custom QScrollArea. Allows for only vertical scroll instead of vertical and horizontal.
    """
    def __init__(self, *args: Any, **kwargs: Any):
        super().__init__(*args, **kwargs)
        self.first_scroll = False
        self.scroll_height = 0

        self.setVerticalScrollBarPolicy(QtCore.Qt.ScrollBarAsNeeded)
        self.setHorizontalScrollBarPolicy(QtCore.Qt.ScrollBarAlwaysOff)
        self.setWidgetResizable(True)
        # self.verticalScrollBar().actionTriggered.connect(self.on_action_triggered)
        self.verticalScrollBar().rangeChanged.connect(self.on_range_changed)

    def eventFilter(self, a0: QtCore.QObject, a1: QtCore.QEvent) -> bool:
        self.setMinimumWidth(self.widget().minimumSizeHint().width())
        return super().eventFilter(a0, a1)
    
    @Slot(int)
    def on_range_changed(self) -> None:
        if self.first_scroll is True:
            bar = self.verticalScrollBar()
            if bar is not None:
                if bar.maximum() > 0 and bar.maximum() >= self.scroll_height:
                    bar.setValue(self.scroll_height)
                    self.first_scroll = False
    
    def viewportEvent(self, a0: QtCore.QEvent) -> bool:
        ret = super().viewportEvent(a0)
        return ret

class TagLabel(QtWidgets.QWidget):
    """
    Widget that displays the tags passed in the argument. The tags will each be displayed in a different color.

    :param tags: List of each tag that should be displayed.
    :param tree_item: Indicates if this widget is used on the right side of the app or in the treeWidget.
    """

    def __init__(self, tags: List[str], tree_item: bool = False, *args: Any, **kwargs: Any):
        super().__init__(*args, **kwargs)

        self.tags = tags
        self.html_tags: List[str] = []
        self.tree_item = tree_item
        self.tags_str = ''

        if not tags:
            self.tags_str = 'No labels present.'
        else:
            self.generate_tag_string()

        self.tags_label = QtWidgets.QLabel(self.tags_str, parent=self)

        # Final underscore fixes mypy errors.
        self.layout_ = QtWidgets.QVBoxLayout()

        if not self.tree_item:
            self.tags_label.setWordWrap(True)
            self.header_label = QtWidgets.QLabel('This is tagged by:', parent=self)
            self.layout_.addWidget(self.header_label)
            self.tags_label.setIndent(30)

        self.layout_.addWidget(self.tags_label)

        self.setLayout(self.layout_)

        size_policy = QtWidgets.QSizePolicy(QtWidgets.QSizePolicy.Minimum, QtWidgets.QSizePolicy.Minimum)
        self.setSizePolicy(size_policy)

    def add_tag(self, tag: str) -> None:
        """
        Adds a new tag to the list.

        :param tag: The new tag.
        """
        self.tags.append(tag)
        self.generate_tag_string()
        if self.tree_item:
            self.tags_label.setText(self.tags_str)

    def delete_tag(self, tag: str) -> None:
        """
        Deletes a tag.

        :param tag: The deleted tag.
        """
        if tag in self.tags:
            self.tags.remove(tag)

        self.generate_tag_string()
        if self.tree_item:
            self.tags_label.setText(self.tags_str)

    def generate_tag_string(self) -> None:
        """
        Converts the list of tags into the html formated string.
        """
        self.tags_str = ''
        self.html_tags = []
        color_generator = html_color_generator()

        # Add every tag followed by a coma, except the last item.
        for i in range(len(self.tags) - 1):
            html_str = f'<font color={next(color_generator)}>{self.tags[i]}, </font>'
            self.html_tags.append(html_str)

        # Last item is followed by a dot instead of a coma.
        html_str = f'<font color={next(color_generator)}>{self.tags[-1]}.</font>'
        self.html_tags.append(html_str)

        self.tags_str = ''.join(self.html_tags)


class ItemTagLabel(QtWidgets.QLabel):
    """
    Qlabel wisget used in the FileTree to display the tags in an item of the model.

    :param tags: List with the tags that should be displayed.
    """

    def __init__(self, tags: List[str], *args: Any, **kwargs: Any):
        super().__init__(*args, **kwargs)
        self.tags = tags.copy()
        self.tags_str = ""
        self.html_tags: List[str] = []
        self.generate_tag_string()
        self.setText(self.tags_str)

    def add_tag(self, tag: str) -> None:
        """
        Adds a new tag to the list.

        :param tag: The new tag.
        """
        if tag not in self.tags:
            self.tags.append(tag)
            self.generate_tag_string()
            self.setText(self.tags_str)

    def delete_tag(self, tag: str) -> None:
        """
        Deletes a tag.

        :param tag: The deleted tag.
        """
        if tag in self.tags:
            self.tags.remove(tag)

        self.generate_tag_string()
        self.setText(self.tags_str)


    def generate_tag_string(self) -> None:
        """
        Converts the list of tags into the html formated string.
        """
        self.tags_str = ''
        self.html_tags = []

        if self.tags:
            color_generator = html_color_generator()

            # Add every tag followed by a coma, except the last item.
            for i in range(len(self.tags) - 1):
                html_str = f'<font color={next(color_generator)}>{self.tags[i]}, </font>'
                self.html_tags.append(html_str)

            # Last item is followed by a dot instead of a coma.
            html_str = f'<font color={next(color_generator)}>{self.tags[-1]}.</font>'
            self.html_tags.append(html_str)

            self.tags_str = ''.join(self.html_tags)


class TagCreator(QtWidgets.QLineEdit):
    """
    A QLineEdit that allows for the creation of tags in the selected folder.

    Multiple tags can be created simultaneously by separating them with commas.
    """

    def __init__(self, current_folder_path: Path, *args: Any, **kwargs: Any):
        super().__init__(*args, **kwargs)

        self.current_folder_path = current_folder_path
        self.setPlaceholderText('Create new tags')

        self.returnPressed.connect(self.create_new_tags)

    @Slot()
    def create_new_tags(self) -> None:
        """
        Gets called when the TagCreator is being selected and the user presses enter. Creates the tags that are
        currently in the TagCreator.
        """
        text = self.text()

        raw_text = text.split(',')
        text_with_empty_spaces = [item[1:] if len(item) >= 1 and item[0] == " " else item for item in raw_text]
        new_tags = [item for item in text_with_empty_spaces if item != '' and item != ' ']

        for tag in new_tags:
            tag_path = self.current_folder_path.joinpath(f'{tag}.tag')
            if not tag_path.exists():
                f = open(tag_path, 'x')

        self.setText('')


class Monitr(QtWidgets.QMainWindow):
    def __init__(self, monitorPath: str = '.',
                 parent: Optional[QtWidgets.QMainWindow] = None):
        super().__init__(parent=parent)

        # Instantiating variables.
        self.monitor_path = monitorPath
        self.current_selected_folder = Path()
        self.previous_selected_folder = Path()
        self.collapsed_state_dictionary: Dict[Path, bool] = {}
        self.setWindowTitle('Monitr')

        self.model = FileModel(self.monitor_path, 0, 2)
        self.model.update_me.connect(self.on_update_right_side_window)
        self.model.update_data.connect(self.on_update_data_widget)
        self.proxy_model = SortFilterProxyModel(parent=self)  # Used for filtering.
        self.proxy_model.setSourceModel(self.model)

        # Setting up main window
        self.main_partition_splitter = QtWidgets.QSplitter()
        self.setCentralWidget(self.main_partition_splitter)

        # Set left side layout
        self.left_side_layout = QtWidgets.QVBoxLayout()
        self.left_side_dummy_widget = QtWidgets.QWidget()
        self.left_side_dummy_widget.setLayout(self.left_side_layout)

        left_side_dummy_size_ploicy = QtWidgets.QSizePolicy(QtWidgets.QSizePolicy.Preferred,
                                                                          QtWidgets.QSizePolicy.Preferred)
        left_side_dummy_size_ploicy.setHorizontalStretch(1)
        left_side_dummy_size_ploicy.setVerticalStretch(0)
        self.left_side_dummy_widget.setSizePolicy(left_side_dummy_size_ploicy)

        # Load left side layout
        self.file_explorer = FileExplorer(proxy_model=self.proxy_model, parent=self.left_side_dummy_widget)
        self.left_side_layout.addWidget(self.file_explorer)

        # When the refresh button of the file explorer is pressed, refresh the model
        self.file_explorer.refresh_button.clicked.connect(self.model.refresh_model)
        self.file_explorer.file_tree.selection_changed.connect(self.on_current_item_selection_changed)

        # Right side items
        self.right_side_dummy_widget = QtWidgets.QWidget()
        self.right_side_layout = QtWidgets.QVBoxLayout()
        self.right_side_dummy_widget.setLayout(self.right_side_layout)

        self.data_window: Optional[Collapsible] = None
        self.text_input: Optional[Collapsible] = None
        self.file_windows: List[Collapsible] = []
        self.scroll_area: Optional[VerticalScrollArea] = None
        self.tags_label: Optional[TagLabel] = None
        self.tags_creator: Optional[TagCreator] = None
        self.invalid_data_label: Optional[QtWidgets.QLabel] = None
        self.header_label: Optional[QtWidgets.QLabel] = None

        # Debug items
        # self.debug_layout = QtWidgets.QHBoxLayout()
        # self.model_button = QtWidgets.QPushButton(f'Print model data')
        # self.model_main_dictionary_button = QtWidgets.QPushButton('Print model main dictionary')
        # self.extra_action_button = QtWidgets.QPushButton('Extra action')  # For when you want to trigger a specific thing.
        # self.debug_layout.addWidget(self.model_button)
        # self.debug_layout.addWidget(self.model_main_dictionary_button)
        # self.debug_layout.addWidget(self.extra_action_button)
        # self.model_button.clicked.connect(self.print_model_data)
        # self.model_main_dictionary_button.clicked.connect(self.print_model_main_dictionary)
        # self.extra_action_button.clicked.connect(self.extra_action)
        # self.left_side_layout.addLayout(self.debug_layout)


        self.main_partition_splitter.addWidget(self.left_side_dummy_widget)

    def print_model_data(self) -> None:
        """
        Debug function, goes through the model, creates a dictionary with the info and prints it.
        """

        def create_inner_dictionary(item: Item) -> Dict:
            step_dictionary: dict = {}
            if item.hasChildren():
                n_children = item.rowCount()
                for j in range(n_children):
                    child = item.child(j, 0)
                    assert isinstance(child, Item)
                    child_dictionary = create_inner_dictionary(child)
                    step_dictionary[child.path.name] = child_dictionary

            step_dictionary['files'] = item.files
            step_dictionary['star'] = item.star
            step_dictionary['trash'] = item.trash
            return step_dictionary

        print('==================================================================================')
        n_rows = self.model.rowCount()
        print(f'The model has {n_rows} rows')

        printable_dict = {}
        for i in range(n_rows):
            main_item = self.model.item(i, 0)
            assert isinstance(main_item, Item)
            item_dictionary = create_inner_dictionary(main_item)
            assert isinstance(main_item.path, Path)
            printable_dict[main_item.path.name] = item_dictionary
        print(f'here comes the dictionary')
        pprint.pprint(printable_dict)


    def print_model_main_dictionary(self) -> None:
        """
        Debug function. Prints the main dictionary.
        """
        print('---------------------------------------------------------------------------------')
        print(f'Here comes the model main dictionary')
        pprint.pprint(self.model.main_dictionary)
        print(f'the length of the items in the main dictionary is: {len(self.model.main_dictionary)}')

    def extra_action(self) -> None:
        """
        Debug function. Miscellaneous button action. Used to trigger any specific action during testing.
        """
        print(f'NOTHING HAPPENS HERE IS EMPTY SPACE')
        print(f'\n \n \n \n \n \n \n \n \n \n \n \n .')


    @Slot(QtCore.QModelIndex, QtCore.QModelIndex)
    def on_current_item_selection_changed(self, current: QtCore.QModelIndex, previous: QtCore.QModelIndex) -> None:
        """
        Gets called everytime the selected item gets changed. Converts the model index from the proxy sorting model,
        into an index from self.model and gets the current and previous item. Triggers the right side window creation.

        :param current: QModelIndex of the proxy model of the currently selected item.
        :param previous: QModelIndex of the proxy model of the previously selected item.
        """
        # When the user clicks on column 1, converts those items to their siblings at column 0
        # (the one were all the data is)
        if current.column() == 1:
            current = current.siblingAtColumn(0)
        if previous.column() == 1:
            previous = previous.siblingAtColumn(0)

        current_model_index = self.proxy_model.mapToSource(current)
        previous_model_index = self.proxy_model.mapToSource(previous)

        current_item = self.model.itemFromIndex(current_model_index)
        previous_item = self.model.itemFromIndex(previous_model_index)

        # This function gets triggered when the program first starts. Having the first parent folder being selected
        #  significantly increases loading times.
        if previous_item is not None:
            if current_item is not None:
                assert isinstance(current_item, Item)
                self.current_selected_folder = current_item.path
                self.model.update_currently_selected_folder(self.current_selected_folder)
                # The first time the user clicks on a folder, the previous item is None.
                if previous_item is not None:
                    assert isinstance(previous_item, Item)
                    self.previous_selected_folder = previous_item.path

                self.generate_right_side_window()

    def generate_right_side_window(self) -> None:
        """
        Generates the right side window. Clears the window first, gets all the necesary data and loads all of the
        widgets.
        """
        # Check that the folder passed is a dataset.
        if self.current_selected_folder in self.model.main_dictionary:

            # If it's the first time, create the right side scroll area and add it to the splitter.
            if self.scroll_area is None:
                self.scroll_area = VerticalScrollArea()
                self.scroll_area.setWidget(self.right_side_dummy_widget)
                self.main_partition_splitter.addWidget(self.scroll_area)

            self.clear_right_layout()
            files_meta = self.gather_all_right_side_window_data(
                self.model.main_dictionary[self.current_selected_folder])

            self.add_folder_header()
            self.add_tag_label(files_meta['tag_labels'])
            self.add_data_window(files_meta['data_files'])
            self.add_text_input(self.current_selected_folder)
            self.add_all_files(files_meta['extra_files'])

            # Sets the stretch factor so when the main window expands, the files get the extra real-state instead
            # of the file tree
            self.main_partition_splitter.setStretchFactor(0, 0)
            self.main_partition_splitter.setStretchFactor(1, 255)

            current_item = self.model.main_dictionary[self.current_selected_folder]
            assert self.scroll_area is not None
            self.scroll_area.scroll_height = current_item.scroll_height
            self.scroll_area.first_scroll = True

    def clear_right_layout(self) -> None:
        """
        Records the scroll height of the previous item if the scroll bar exists. Then clears every item on the right side of the screen.
        """
        if self.previous_selected_folder != Path() and self.scroll_area is not None:
            bar = self.scroll_area.verticalScrollBar()
            if bar is not None:
                previous_item = self.model.main_dictionary[self.previous_selected_folder]
                previous_item.scroll_height = bar.value()

        if self.header_label is not None:
            self.right_side_layout.removeWidget(self.header_label)
            self.header_label.deleteLater()
            self.header_label = None

        if self.tags_label is not None:
            self.right_side_layout.removeWidget(self.tags_label)
            self.tags_label.deleteLater()
            self.tags_label = None

        if self.tags_creator is not None:
            self.right_side_layout.removeWidget(self.tags_creator)
            self.tags_creator.deleteLater()
            self.tags_creator = None

        if self.data_window is not None:
            self.right_side_layout.removeWidget(self.data_window)
            self.data_window.deleteLater()
            self.data_window = None

        if self.invalid_data_label is not None:
            self.right_side_layout.removeWidget(self.invalid_data_label)
            self.invalid_data_label.deleteLater()
            self.invalid_data_label = None

        if self.text_input is not None:
            self.right_side_layout.removeWidget(self.text_input)
            self.text_input.deleteLater()
            self.text_input = None

        if len(self.file_windows) >= 1:
            # Save the collapsed state before deleting them.
            current_collapsed_state = {window.widget.path: window.btn.isChecked() for window in self.file_windows if  # type: ignore[attr-defined] # The hasattr already checks if the widget has a path attribute.
                                       hasattr(window.widget,
                                               'path')}

            self.collapsed_state_dictionary.update(current_collapsed_state)

            for window in self.file_windows:
                self.right_side_layout.removeWidget(window)
                window.deleteLater()
            self.file_windows = []

    @classmethod
    def gather_all_right_side_window_data(cls, item: Item, only_data_files: bool = False) ->\
            dict:
        """
        Static method used to create a dictionary with all the necessary information (file names, paths, etc.)
         of an item of the model to create the right side window. This function will also go through all the children the item might have, and add the
         names of each nested folders in front of the windows titles. Utilizes 2 helper functions to do this.

        :param item: Item of the model to generate the dictionary
        :return: A dictionary with the following structure:
            return {'tag_labels': [str],
                    'data_files': {'paths': [Path],
                                   'names': [str],
                                   'data': [DataDict]},
                    'extra_files': [(Path, str, ContentType)]}
        """
        data = {'tag_labels': [],
                'data_files': {'paths': [],
                               'names': [],
                               'data': []},
                'extra_files': []}

        data = cls._fill_dict(data, item.files, '', only_data_files)

        # Get the data of all of the children.
        for i in range(item.rowCount()):
            child = item.child(i, 0)
            assert isinstance(child, Item)
            data = cls._check_children_data(child, data, 1)

        # Sort the files so that they appear in reverse alphabetical order.
        data['extra_files'] = sorted(data['extra_files'], key=lambda x: str.lower(x[1]), reverse=True)
        return data

    @classmethod
    def _fill_dict(cls, data_in: dict, files_dict: Dict[Path, ContentType], prefix_text: str, only_data_files:bool = False) -> dict:
        """
        Helper method for gather_all_right_sice_window_data. Fills in the data dictionary with the files inside of
        files_dict and adds prefix text to all tittles.

        :param data_in: Dictionary with the same structure as the data dictionary of gather_all_right_sice_window_data.
        :param files_dict: Dictionary with Path of files as keys and their ContentType as values.
        :param prefix_text: String to add to the front of the titles for the widgets. Used to specify from which
            specific nested folder this file is coming from.
        :return: data_in with the files of files_dict in it.
        """

        for file, file_type in files_dict.items():
            if file_type == ContentType.data:
                data_in['data_files']['paths'].append(file)
                data_in['data_files']['names'].append(prefix_text + str(file.stem))
                # There might be an error with the ddh5 trying to be loaded.
                try:
                    data_dict = datadict_from_hdf5(str(file), structure_only=True)
                    data_in['data_files']['data'].append(data_dict)
                except Exception as e:
                    logger().error(f'Failed to load the data file: {file} \n {e}')

            if not only_data_files:
                if file_type == ContentType.tag:
                    data_in['tag_labels'].append(prefix_text + str(file.stem))
                elif file_type == ContentType.json or file_type == ContentType.md or file_type == ContentType.image:
                    # Check if the files exist.
                    if file.is_file():
                        data_in['extra_files'].append((file, prefix_text + str(file.name), file_type))
        return data_in

    @classmethod
    def _check_children_data(cls, child_item: Item, data_in: dict, deepness: int, only_data_files: bool = False) -> dict:
        """
        Helper function for gather_all_right_side_window_data. Fills the data_in dictionary with the files of
         child_item and all of its children. Returns the filled dictionary with the information of child_item and all

        :param child_item: Item for which files and children the data should be gathered.
        :param data_in: Already partially filled dictionary with the parent data. Same structure as data from
            gather_all_right_side_window_data
        :param deepness: int marking the level of recursion. If calling this function for the first level children of an
            item should be 1, for the children of the first children should be 2 and so on.
        :return: data_in with the data of all of the children.
        """

        child_path = child_item.path
        prefix_text = ''
        # Make the prefix text. Should be all the parent folders until the original parent item.
        for i in range(deepness):
            prefix_text = child_path.parts[-i - 1] + '/' + prefix_text

        data_in = cls._fill_dict(data_in, child_item.files, prefix_text, only_data_files)

        for i in range(child_item.rowCount()):
            child = child_item.child(i, 0)
            assert isinstance(child, Item)
            data_in = cls._check_children_data(child, data_in, deepness + 1, only_data_files)

        return data_in

    def add_folder_header(self) -> None:
        """
        Adds the folder header.
        """
        self.header_label = QtWidgets.QLabel(parent=self.right_side_dummy_widget)
        self.header_label.setWordWrap(True)
        text = f'<h1><u>{self.current_selected_folder.name.replace("_", " ")}</n></h1>'
        self.header_label.setText(text)
        self.right_side_layout.addWidget(self.header_label)

    def add_tag_label(self, tags: List[str]) -> None:
        """
        Add the tags present in the folder selected.

        :param path: List with the tags that should be displayed.
        """
        self.tags_label = TagLabel(tags)
        self.tags_creator = TagCreator(self.current_selected_folder)
        self.right_side_layout.addWidget(self.tags_label)
        self.right_side_layout.addWidget(self.tags_creator)

    def add_data_window(self, data_files: Dict) -> None:
        """
        Creates the widget to display the data.

        :param data_files: Dictionary containing all the information required to load all ddh5 files. The dictionary
            should contain 3 different items with they keys being: "paths", "names", and "data", each containing a list
            of (in order): Path, str, DataDict. All 3 lists should be ordered by index (meaning for example that index
            number 3 represents a single datadicts). E.g.:
                incoming_data = {"paths": [Path(r"~/data/measurement_1"),
                                           Path(r"~/data/measurement_2"),],
                                 "names": ["measurement_1/data",
                                           "measurement_2/data],
                                 "data": [{'__creation_time_sec__': 1641938645.0,
                                           '__creation_time_str__': '2022-01-11 16:04:05',
                                           'x': {'__creation_time_sec__': 1641938645.0,
                                                 '__creation_time_str__': '2022-01-11 16:04:05',
                                                 '__shape__': (1444, 1444),
                                                 'axes': [],
                                                 'label': '',
                                                 'unit': '',
                                                 'values': array([]) ...
        """
        # Checks that there is data to display, if not just create a Qlabel indicating that there is no valid data.
        if len(data_files['data']) < 1:
                self.invalid_data_label = QtWidgets.QLabel(f'No data to display.')
                self.right_side_layout.addWidget(self.invalid_data_label)
                return

        self.data_window = Collapsible(DataTreeWidget(data_files['paths'], data_files['names'], data_files['data']),
                                       'Data Display')
        assert isinstance(self.data_window.widget, DataTreeWidget)
        self.data_window.widget.plot_requested.connect(self.on_plot_data)

        size_policy = QtWidgets.QSizePolicy(QtWidgets.QSizePolicy.Expanding, QtWidgets.QSizePolicy.Expanding)
        self.data_window.setSizePolicy(size_policy)

        self.right_side_layout.addWidget(self.data_window)

    @Slot(Path)
    def on_plot_data(self, path: Path) -> None:
        """
        Gets called when the user clicks plot on the context menu of the data viewer. Opens an autoplot app for the
        selected ddh5 file.

        :param path: The path of the ddh5 file that should be displayed.
        :return:
        """
        plot_app = 'plottr.apps.autoplot.autoplotDDH5'
        process = launchApp(plot_app, str(path), 'data')

    def add_text_input(self, path: Path) -> None:
        """
        Adds the widget to add a comment in the selected folder.

        :param path: The path of the folder being selected
        """
        self.text_input = Collapsible(TextInput(path), title='Add Comment:')
        self.right_side_layout.addWidget(self.text_input)

    def add_all_files(self, files_data: List[Tuple[Path, str, ContentType]]) -> None:
        """
        Adds all other md, json or images files on the right side of the screen.

        :param file_dict: List containing 3 items Tuples. The first item should always be the Path of the file.
            The second item should be the name of the file. The third item should be the ContentType of it.
        """
        for file, name, file_type in files_data:
            if file_type == ContentType.json:

                expand = False
                if file in self.collapsed_state_dictionary:
                    expand = self.collapsed_state_dictionary[file]
                json_view = Collapsible(widget=JsonTreeView(path=file), title=name, expanding=expand)
                json_view.widget.setVisible(expand)
                json_view.btn.setChecked(expand)
                if expand:
                    json_view.btn.setText(json_view.expandedTitle)
                else:
                    json_view.btn.setText(json_view.collapsedTitle)

                json_model = JsonModel(json_view)
                assert isinstance(json_view.widget, JsonTreeView)
                json_view.widget.setModel(json_model)

                with open(file) as json_file:
                    json_model.load(json.load(json_file))

                for i in range(len(json_model._headers)):
                    json_view.widget.resizeColumnToContents(i)

                self.file_windows.append(json_view)
                self.right_side_layout.addWidget(json_view)

            elif file_type == ContentType.md:
                expand = True
                if file in self.collapsed_state_dictionary:
                    expand = self.collapsed_state_dictionary[file]
                plain_text_edit = Collapsible(widget=TextEditWidget(path=file),
                                              title=name, expanding=expand)

                plain_text_edit.widget.setVisible(expand)
                plain_text_edit.btn.setChecked(expand)
                if expand:
                    plain_text_edit.btn.setText(plain_text_edit.expandedTitle)
                else:
                    plain_text_edit.btn.setText(plain_text_edit.collapsedTitle)

                self.file_windows.append(plain_text_edit)
                self.right_side_layout.addWidget(plain_text_edit)

            elif file_type == ContentType.image:
                expand = True
                if file in self.collapsed_state_dictionary:
                    expand = self.collapsed_state_dictionary[file]
                label = Collapsible(ImageViewer(file, parent=self.right_side_dummy_widget),
                                    title=name, expanding=expand)
                label.widget.setVisible(expand)
                label.btn.setChecked(expand)
                if expand:
                    label.btn.setText(label.expandedTitle)
                else:
                    label.btn.setText(label.collapsedTitle)
                self.file_windows.append(label)
                self.right_side_layout.addWidget(label)

    @Slot(Path)
    def on_update_right_side_window(self, path: Path) -> None:
        """
        Gets called everytime the model emits the update_me signal. This happen when the model thinks the right side
        window should be changed. The method checks if the path of the item that has the change is related to the
        currently selected one.

        :param path: The path of the item that has changed.
        """
        if path.is_relative_to(self.current_selected_folder):
            self.generate_right_side_window()

    @Slot(Path)
    def on_update_data_widget(self, path: Path) -> None:
        """
        Updates the current DataTreeWidget. Resets the data widget to show updated numbers in the data window.

        :param path: The path of the data file that should be updated.
        """
        if path.parent in self.model.main_dictionary:
            item = self.model.main_dictionary[path.parent]
            data_dicts = self.gather_all_right_side_window_data(item, True)
            data_window_widget = DataTreeWidget(data_dicts['data_files']['paths'], data_dicts['data_files']['names'], data_dicts['data_files']['data'])
            if self.data_window is not None:
                self.data_window.restart_widget(data_window_widget)
                data_window_widget.plot_requested.connect(self.on_plot_data)

    def closeEvent(self, a0: QtGui.QCloseEvent) -> None:
        """
        Gets called when the program closes. Mkaes sure the watcher thread gets properly stopped.
        """
        self.model.watcher.observer.stop()
        self.model.watcher_thread.quit()
        super().closeEvent(a0)


def logger() -> logging.Logger:
    logger = plottrlog.getLogger('plottr.apps.monitr')
    plottrlog.enableStreamHandler(True)
    logger.setLevel(plottrlog.LEVEL)
    return logger


def html_color_generator():
    """
    Generator that cycles through string colors for use in html code.
    """
    colors = ['red', 'blue', 'green', 'purple', 'orange', 'brown', 'magenta']
    for color in cycle(colors):
        yield color


class ContentType(Enum):
    """
    Enum class for the types of files that are of interest in the monitored subdirectories. Contains helper methods to
    sort files and assign colors to each file type.
    """
    data = auto()
    tag = auto()
    json = auto()
    md = auto()
    image = auto()
    unknown = auto()

    @classmethod
    def sort(cls, file: Union[str, Path] = None):
        """
        Classifies a file type.

        :param file: The file trying to be classified.
            Can be a string representation of the directory or a pathlib.Path.
        """
        if not isinstance(file, str):
            file = str(file)
        extension = file.split(".")[-1].lower()
        if extension == 'ddh5':
            return ContentType.data
        elif extension == 'tag':
            return ContentType.tag
        elif extension == 'json':
            return ContentType.json
        elif extension == 'md':
            return ContentType.md
        elif extension == 'jpg' or extension == 'jpeg' or extension == 'png':
            return ContentType.image
        else:
            return ContentType.unknown

    @classmethod
    def sort_Qcolor(cls, item=None):
        """
        Returns the Qt color for the specified ContentType
        """
        if item == ContentType.data:
            return QtGui.QBrush(QtGui.QColor('red'))
        if item == ContentType.tag:
            return QtGui.QBrush(QtGui.QColor('blue'))
        if item == ContentType.json:
            return QtGui.QBrush(QtGui.QColor('green'))
        if item == ContentType.unknown:
            return QtGui.QBrush(QtGui.QColor('black'))


class TreeWidgetItem(QtWidgets.QTreeWidgetItem):
    """
    Modified class of QtWidgets.QTreeWidgetItem where the only modification is the addition of the path parameter.

    :param path: The path this QTreeWidgetItem represents.
    :param star: Indicates if this item is star.
    :param trash: Indicates if this item is trash.
    """

    def __init__(self, path: Path, star: bool = False, trash: bool = False, *args, **kwargs):
        super(TreeWidgetItem, self).__init__(*args, **kwargs)
        self.path = path
        self.star = star
        self.trash = trash


# TODO: Check consistency in the type of argument required for the add, delete, modified methods (if they should accept
#  only Path or also strings.
class FileTree(QtWidgets.QTreeWidget):
    """
    QTreeWidget that displays the relevant files. Addition, deletion and modification of items performed by the use of
    pathlib.Path objects.

    All QTreeWidgetItems are stored in self.main_items_dictionary where the key is the path they represent,
    and the value is the actual TreeWidgetItem.
    """
    # Signal(Path) -- Emitted when the user selects the plot option in the popup menu.
    #: Arguments:
    #:   - The path of the ddh5 with the data for the requested plot.
    plot_requested = Signal(Path)

    # Signal(Path) -- Emitted when the user clicks on an item.
    #: Arguments:
    #:   - The path that the item represents.
    item_selected = Signal(Path)

    # Signal(Path) -- Emitted when the clicks on star_popup_action.
    #: Arguments:
    #:   - The path that the item represents.
    item_starred = Signal(Path)

    # Signal(Path) -- Emitted when the clicks on trash_popup_action.
    #: Arguments:
    #:   - The path that the item represents.
    item_trashed = Signal(Path)

    def __init__(self, dic, monitor_path, parent=None):
        super().__init__(parent=parent)
        self.main_items_dictionary = {}
        self.monitor_path = monitor_path

        # Holds the current filtering settings.
        self.current_filter_matches = None
        self.star_filter_status = False
        self.hide_trash_status = False

        self.star_text = 'Star'
        self.un_star_text = 'Un-star'
        self.trash_text = 'Trash'
        self.un_trash_text = 'Un-trash'

        self.setHeaderLabel('Files')
        self.refresh_tree(dic)

        # Popup menu.
        self.delete_popup_action = QtWidgets.QAction('Delete')
        self.plot_popup_action = QtWidgets.QAction('Plot')
        self.star_popup_action = QtWidgets.QAction('Star')
        self.trash_popup_action = QtWidgets.QAction('Trash')

        self.popup_menu = QtWidgets.QMenu(self)

        # Connect different signals
        self.plot_popup_action.triggered.connect(self.emit_plot_requested_signal)
        self.delete_popup_action.triggered.connect(self.delete_selected_item_from_directory)
        self.star_popup_action.triggered.connect(self.emit_item_starred)
        self.trash_popup_action.triggered.connect(self.emit_item_trashed)

        self.itemChanged.connect(self.renaming_item)
        self.itemClicked.connect(self.item_clicked)

    def clear(self):
        """
        Clears the tree, including the main_items_dictionary.
        """
        super().clear()
        self.main_items_dictionary = {}

    @QtCore.Slot(str)
    def change_filter_text_item(self, filter_str: str):
        """
        Matches the current text with filter_str and triggers an update of filter_items.

        :param filter_str: The string to filter the tree.
        """
        # If the string is empty show all items in the tree.
        if filter_str == '':
            self.current_filter_matches = None
            self.filter_items()
        else:
            try:
                filter_pattern = re.compile(filter_str, flags=re.IGNORECASE)
                # list of the items with matching paths.
                matches = [value for key, value in self.main_items_dictionary.items() if
                           filter_pattern.search(str(key.name))]
                self.current_filter_matches = matches
                self.filter_items()

            except re.error as e:
                logger().error(f'Regex matching failed: {e}')

    def refresh_tree(self, update: Dict):
        """
        Deletes the entire tree and creates it again from scratch based on update.

        :param update: Dictionary with the same format as the main_dictionary in the Monitr class. The structure looks
            like::
                update = {
                    path_of_folder_1_containing_files : {
                        path_of_file_1: ContentType.sort(path_of_file_1)
                        path_of_file_2: ContentType.sort(path_of_file_2)}
                    path_of_folder_2_containing_files : {
                        path_of_file_1: ContentType.sort(path_of_file_1)
                        path_of_file_2: ContentType.sort(path_of_file_2)}
                }
        """
        start_timer = time.time_ns()
        self.clear()
        for folder_path, files_dict in update.items():
            self.sort_and_add_tree_widget_item(folder_path, files_dict)
        final_timer = time.time_ns() - start_timer
        logger().info(f'generating the tree widget took: {final_timer * 10 ** -9}s')

    def sort_and_add_tree_widget_item(self, file_or_folder_path: Union[Path, str], files_dict: Optional[Dict] = None):
        """
        Adds one or more items into the tree. The items are properly sorted and new items are created if required.

        This method can create individual files or groups of them:
            * To create an individual file, one should pass the path of the file to `file_or_folder_path` and
              nothing else.
            * To create multiple files inside a specific folder, one should pass the path of the folder to
              `file_or_folder_path` and a dictionary with the path of every file as keys, and their respective file type
              as values. The combination of both arguments should follow the same format as the `update` argument in the
              `refresh_tree` method, where the key of the entry should be `file_or_folder_path` and the dictionary
               containing it should be `files_dict`.

        :param file_or_folder_path: `Path` of the file or folder being added to the tree.
            Strings of the path also supported.
        :param files_dict: Optional. If adding a file, `files_dict` should be `None`. If adding a folder, this should
            be a dictionary with the file `Path`.
        """
        # Check that the new file or folder are Paths, if not convert them.
        if isinstance(file_or_folder_path, str):
            file_or_folder_path = Path(file_or_folder_path)
        elif isinstance(file_or_folder_path, Path):
            file_or_folder_path = file_or_folder_path
        else:
            file_or_folder_path = Path(file_or_folder_path)

        # Check if the new item should have a parent item. If the new item should have a parent, but this does
        # not yet exist, create it.
        if file_or_folder_path.parent == self.monitor_path:
            parent_item, parent_path = None, None
        elif file_or_folder_path.parent in self.main_items_dictionary:
            parent_item, parent_path = \
                self.main_items_dictionary[file_or_folder_path.parent], file_or_folder_path.parent
        else:
            self.sort_and_add_tree_widget_item(file_or_folder_path.parent, None)
            parent_item, parent_path = \
                self.main_items_dictionary[file_or_folder_path.parent], file_or_folder_path.parent

        # Create the new TreeWidgetItem.
        tree_widget_item = TreeWidgetItem(file_or_folder_path, False, False, [str(file_or_folder_path.name)])
        tree_widget_item.setFlags(tree_widget_item.flags() | QtCore.Qt.ItemIsEditable)

        # Create and add child items if necessary.
        if files_dict is not None:
            for file_key, file_type in files_dict.items():
                child = TreeWidgetItem(file_key, False, False, [str(file_key.name)])
                child.setForeground(0, ContentType.sort_Qcolor(file_type))
                child.setFlags(child.flags() | QtCore.Qt.ItemIsEditable)
                self.main_items_dictionary[file_key] = child
                tree_widget_item.addChild(child)

                # Sort the children.
                tree_widget_item.sortChildren(0, QtCore.Qt.DescendingOrder)

        if parent_path is None:
            self.main_items_dictionary[file_or_folder_path] = tree_widget_item
            self.insertTopLevelItem(0, tree_widget_item)
        else:
            self.main_items_dictionary[file_or_folder_path] = tree_widget_item
            tree_widget_item.setForeground(0, ContentType.sort_Qcolor(ContentType.sort(file_or_folder_path)))
            parent_item.addChild(tree_widget_item)

            # Sort the children after you add a new one.
            parent_item.sortChildren(0, QtCore.Qt.DescendingOrder)

    def delete_item(self, path: Path):
        """
        Deletes specified item from the tree.

        If the item has any children, these will also be deleted with the indicated Path.

        :param path: Path of the item that should be deleted.
        """
        if path in self.main_items_dictionary:
            item = self.main_items_dictionary[path]
            children = [item.child(i) for i in range(item.childCount())]
            parent_item = item.parent()

            # delete all the children if this item has any. While deleting a QTreeWidgetItem will delete all of its
            # respective children, they are each individually deleted to make sure the internal main_items_dictionary is
            # updated.
            if len(children) > 0:
                for child in children:
                    self.delete_item(child.path)
            if parent_item is None:
                item_index = self.indexOfTopLevelItem(item)
                self.takeTopLevelItem(item_index)
            else:
                item.parent().removeChild(item)
            del self.main_items_dictionary[path]

    def update_item(self, old_path: Path, new_path: Path, new_color: Optional[ContentType] = None):
        """
        Updates text and color of a TreeWidgetItem when the name (or type) of a file or directory changes.

        :param old_path: The path of the TreeWidgetItem that needs to be updated.
        :param new_path: The new Path of the TreeWidgetItem.
        :param new_color: The updated type of file. Used to change the color of the TreeWidgetItem.
        """
        if old_path in self.main_items_dictionary:
            self.main_items_dictionary[new_path] = self.main_items_dictionary.pop(old_path)
            self.main_items_dictionary[new_path].path = new_path
            self.main_items_dictionary[new_path].setText(0, str(new_path.name))
            if new_color is not None:
                self.main_items_dictionary[new_path].setForeground(0, ContentType.sort_Qcolor(new_color))

    @Slot(QtCore.QPoint)
    def on_context_menu_requested(self, pos: QtCore.QPoint):
        """Shows the context menu when a right click happens"""
        item = self.itemAt(pos)
        if item is not None:
            # If the item clicked is ddh5, also show the plot option.
            if ContentType.sort(item.path) == ContentType.data:
                self.popup_menu.addAction(self.plot_popup_action)
                self.popup_menu.addSeparator()
                self.popup_menu.addAction(self.delete_popup_action)
                self.popup_menu.exec_(self.mapToGlobal(pos))
                self.popup_menu.removeAction(self.plot_popup_action)
                self.popup_menu.removeAction(self.delete_popup_action)
            else:
                # Sets the text of the star and trash actions according to the state of the item clicked.
                if item.star:
                    self.star_popup_action.setText(self.un_star_text)
                else:
                    self.star_popup_action.setText(self.star_text)

                if item.trash:
                    self.trash_popup_action.setText(self.un_trash_text)
                else:
                    self.trash_popup_action.setText(self.trash_text)

                self.popup_menu.addAction(self.star_popup_action)
                self.popup_menu.addAction(self.trash_popup_action)
                self.popup_menu.addSeparator()
                self.popup_menu.addAction(self.delete_popup_action)
                self.popup_menu.exec_(self.mapToGlobal(pos))
                self.popup_menu.removeAction(self.delete_popup_action)

    def delete_selected_item_from_directory(self):
        """Gets triggered when the user clicks on the delete option of the popup menu.

        Creates a warning before deleting the file or folder. If a folder is being deleted creates a second warning.
        """
        item = self.currentItem()
        warning_msg = QtWidgets.QMessageBox()
        ret = warning_msg.question(self, 'WARNING', f'Are you sure you want to delete: {item.path} \n '
                                                    f'This process is COMPLETELY IRREVERSIBLE. '
                                                    f'The file will NOT be possible to recover '
                                                    f'at ALL after deletion.',
                                   warning_msg.No | warning_msg.Yes)
        if ret == warning_msg.Yes:
            if item.path.is_file():
                item.path.unlink()
            if item.path.is_dir():
                second_warning = QtWidgets.QMessageBox()
                second_ret = second_warning.question(self, 'WARNING', f'{item.path} is about to be deleted with'
                                                                      f' anything inside of it. Please confirm again'
                                                                      f' you want to delete this entire directory'
                                                                      f' with all of its containing subdirectories',
                                                     second_warning.No | second_warning.Yes)
                if second_ret == second_warning.Yes:
                    self._delete_entire_folder(item.path)
                else:
                    second_warning.information(self, 'WARNING', f'folder will not be deleted.')
        else:
            warning_msg.information(self, 'WARNING', 'file will not be deleted.')

    def _delete_entire_folder(self, folder_path: Path):
        """
        Deletes every itme inside the folder_path, including any subdirectories.

        :param folder_path: The folder that is going to be deleted.
        """
        for item in folder_path.iterdir():
            if item.is_file():
                item.unlink()
            elif item.is_dir():
                self._delete_entire_folder(item)
        folder_path.rmdir()

    @Slot(QtWidgets.QTreeWidgetItem, int)
    def renaming_item(self, item, column):
        """
        Triggered every time an item changes this includes the icon of the item changing.

        If the text of the item changed because the file changed name, the file gets the name changed again for the
        same name so nothing happens. If the user changes the name in the GUI, the file or folder gets the name changed
        and that triggers the watchdog event that updates the rest of the program. If an error while changing the name
        happens, the text is not changed and a message pops with the error. If the icon of the item changes, nothing
        happens
        """
        new_text = item.text(column)
        path = item.path
        # Checking if either a file or folder exists for the path. If it does it mean that the change was the icon and
        # nothing happens.
        if new_text != path.name:
            try:
                new_path = path.rename(path.parent.joinpath(new_text))
            except Exception as e:
                # Reset the text of the item
                self.main_items_dictionary[path].setText(0, str(path.name))
                # Show the error message
                error_msg = QtWidgets.QMessageBox()
                error_msg.setText(f"{e}")
                error_msg.setWindowTitle(f'Could not rename directory.')
                error_msg.exec_()

    @Slot()
    def emit_plot_requested_signal(self):
        """
        Emits the signal when the user selects the plot option in the popup menu. The signal is emitted with the Path of
        the current selected item as an argument.
        """
        self.plot_requested.emit(self.currentItem().path)

    @Slot(QtWidgets.QTreeWidgetItem, int)
    def item_clicked(self, item, column):
        """
        Gets called every time the user clicks on an item. Emits item_selected signal.
        """
        self.item_selected.emit(item.path)

    @Slot()
    def emit_item_starred(self):
        """
        Emits item_starred Signal.
        """
        self.item_starred.emit(self.currentItem().path)

    @Slot()
    def emit_item_trashed(self):
        """
        Emits item_trashed Signal.
        """
        self.item_trashed.emit(self.currentItem().path)

    def star_item(self, path: Path):
        """
        Changes the star status of the item in path.

        If the item is un-starred, stars the item if the item is not already trash and changes its icon. If the item
        is starred, un-stars the item and changes the icon if the item is not already trash. Triggers a check for its
        parent item and a filter_items.

        :param path: The path of the item whose star status should change
        """
        if path in self.main_items_dictionary:
            item = self.main_items_dictionary[path]
            if item.star:
                item.star = False
                if not item.trash:
                    item.setIcon(0, QtGui.QIcon())

            else:
                if not item.trash:
                    item.star = True
                    item.setIcon(0, get_star_icon())

            if path.parent in self.main_items_dictionary:
                self.star_parent_item(path)
            self.filter_items()

    def star_parent_item(self, path: Path):
        """
        Checks if the parent of the path should be starred.

        The parent of the path should only be starred if all of its children are starred too. If they are, star the path
        parent and change its icon. If they are not, un-star the item and change its icon if it's not already trash.

        :param path: The path of the child of the item we should check. It checks the parent of the path, not the
            path itself.
        """
        item = self.main_items_dictionary[path.parent]
        children_star = [item.child(i).star for i in range(item.childCount())]
        if all(children_star):
            item.star = True
            item.setIcon(0, get_star_icon())
        else:
            item.star = False
            if not item.trash:
                item.setIcon(0, QtGui.QIcon())

        parent_item = item.parent()
        if parent_item is not None:
            self.star_parent_item(path.parent)

    def trash_item(self, path: Path):
        """
        Changes the trash status of the item in path.

        If the item is un-trashed, trashes the item if the item is not already starred and changes its icon. If the item
        is trash, un-trash the item and changes the icon if the item is not already starred. Triggers a check for its
        parent item and a filter_items.

        :param path: The path of the item whose star status should change
        """
        if path in self.main_items_dictionary:
            item = self.main_items_dictionary[path]
            if item.trash:
                item.trash = False
                if not item.star:
                    item.setIcon(0, QtGui.QIcon())
            else:
                if not item.star:
                    item.trash = True
                    item.setIcon(0, get_trash_icon())

            self.trash_parent_item(path)
            self.filter_items()

    def trash_parent_item(self, path: Path):
        """
        Checks if the parent of the path should be trashed.

        The parent of the path should only be trashed if all of its children are trashed too. If they are,
        trash the path parent and change its icon. If they are not, un-trash the item and change its icon if it's not
        already star.

        :param path: The path of the child of the item we should check. It checks the parent of the path, not the
            path itself.
        """
        item = self.main_items_dictionary[path.parent]
        children_trash = [item.child(i).trash for i in range(item.childCount())]
        if all(children_trash):
            item.trash = True
            item.setIcon(0, get_trash_icon())
        else:
            item.trash = False
            if not item.star:
                item.setIcon(0, QtGui.QIcon())

        parent_item = item.parent()
        if parent_item is not None:
            self.trash_parent_item(path.parent)

    def update_filter_status(self, star_status: bool = False, trash_status: bool = False):
        """
        Update the filter status variables and triggers a filtering of items.

        :param star_status: The status of the star button.
        :param trash_status: The status of the trash button.
        """
        self.star_filter_status = star_status
        self.hide_trash_status = trash_status

        self.filter_items()

    def filter_items(self):
        """
        Filters the items according to the status of the star and trash buttons and the filter line edit.

        Checks each possible case and filters appropriately. For text matches, shows all children and parents of the
        match.
        """
        if not self.star_filter_status and not self.hide_trash_status:
            if self.current_filter_matches is None:
                for item in self.main_items_dictionary.values():
                    item.setHidden(False)
            else:
                for item in self.main_items_dictionary.values():
                    if item in self.current_filter_matches:
                        self._show_parent_item(item)
                        children = [item.child(i) for i in range(item.childCount())]
                        for child in children:
                            self._show_child_item(child)
                    else:
                        item.setHidden(True)

        elif self.star_filter_status and not self.hide_trash_status:
            if self.current_filter_matches is None:
                for item in self.main_items_dictionary.values():
                    if item.star:
                        self._show_parent_item(item)
                    else:
                        item.setHidden(True)
            else:
                for item in self.main_items_dictionary.values():
                    if item in self.current_filter_matches and item.star:
                        self._show_parent_item(item)
                        children = [item.child(i) for i in range(item.childCount())]
                        for child in children:
                            self._show_child_item(child)
                    else:
                        item.setHidden(True)

        elif not self.star_filter_status and self.hide_trash_status:
            if self.current_filter_matches is None:
                for item in self.main_items_dictionary.values():
                    if item.trash:
                        item.setHidden(True)
                    else:
                        item.setHidden(False)
            else:
                for item in self.main_items_dictionary.values():
                    if item in self.current_filter_matches and not item.trash:
                        self._show_parent_item(item)
                        children = [item.child(i) for i in range(item.childCount())]
                        for child in children:
                            self._show_child_item(child)
                    else:
                        item.setHidden(True)

        elif self.star_filter_status and self.hide_trash_status:
            if self.current_filter_matches is None:
                for item in self.main_items_dictionary.values():
                    if item.star:
                        self._show_parent_item(item)
                    else:
                        item.setHidden(True)
            else:
                for item in self.main_items_dictionary.values():
                    if item in self.current_filter_matches and item.star and not item.trash:
                        self._show_parent_item(item)
                        children = [item.child(i) for i in range(item.childCount())]
                        for child in children:
                            self._show_child_item(child)
                    else:
                        item.setHidden(True)

    def _show_child_item(self, item: TreeWidgetItem):
        """
        Helper recursive function to the item passed and all of its children.

        :param item: The item that we want to show.
        """
        if item.childCount() == 0:
            item.setHidden(False)
        else:
            item.setHidden(False)
            for i in range(item.childCount()):
                self._show_child_item(item.child(i))

    def _show_parent_item(self, item: TreeWidgetItem):
        """
        Helper recursive function to the item passed and all of its parents.

        :param item: The item that we want to show.
        """
        if item.parent() is None:
            item.setHidden(False)
        else:
            item.setHidden(False)
            self._show_parent_item(item.parent())


class FileExplorer(QtWidgets.QWidget):
    """
    Helper widget to unify the FileTree with the line edit and status buttons.
    """

    def __init__(self, dic, monitor_path, *args, **kwargs):
        super().__init__(*args, **kwargs)

        self.file_tree = FileTree(dic, monitor_path, parent=self)
        self.monitor_path = monitor_path

        self.main_layout = QtWidgets.QVBoxLayout(self)
        self.filter_and_buttons_layout = QtWidgets.QHBoxLayout()

        self.filter_line_edit = QtWidgets.QLineEdit()
        self.filter_line_edit.setPlaceholderText('Filter Items')

        self.star_button = QtWidgets.QPushButton('Star')
        self.trash_button = QtWidgets.QPushButton('Hide Trash')

        self.star_button.setCheckable(True)
        self.trash_button.setCheckable(True)

        self.filter_and_buttons_layout.addWidget(self.filter_line_edit)
        self.filter_and_buttons_layout.addWidget(self.star_button)
        self.filter_and_buttons_layout.addWidget(self.trash_button)
        self.main_layout.addLayout(self.filter_and_buttons_layout)
        self.main_layout.addWidget(self.file_tree)

        self.filter_line_edit.textEdited.connect(self.file_tree.change_filter_text_item)
        self.file_tree.setContextMenuPolicy(QtCore.Qt.CustomContextMenu)
        self.file_tree.customContextMenuRequested.connect(self.file_tree.on_context_menu_requested)
        self.star_button.clicked.connect(self.star_button_clicked)
        self.trash_button.clicked.connect(self.trash_button_clicked)

    @Slot()
    def star_button_clicked(self):
        """
        Updates the status of the buttons to the FileTree.
        """
        self.file_tree.update_filter_status(self.star_button.isChecked(), self.trash_button.isChecked())

    @Slot()
    def trash_button_clicked(self):
        """
        Updates the status of the buttons to the FileTree.
        """
        self.file_tree.update_filter_status(self.star_button.isChecked(), self.trash_button.isChecked())


# TODO: Right now the data display only updates when you click on the parent folder. What happens if data is created
#   while the folder display is open. It should absolutely update.
class DataTreeWidget(QtWidgets.QTreeWidget):
    """
    Widget that displays the data of all ddh5 files inside a folder.

    Displays all basic metadata of each ddh5 file. Also opens a popup menu in the ddh5 parent item to plot it.
    """

    # Signal(Path) -- Emitted when the user selects the plot option in the popup menu.
    #: Arguments:
    #:   - The path of the ddh5 with the data for the requested plot.
    plot_requested = Signal(Path)

    def __init__(self, data_paths, *args, **kwargs):
        super().__init__(*args, **kwargs)

        self.headerItem().setText(0, "Object")
        self.headerItem().setText(1, "Content")
        self.headerItem().setText(2, "Type")
        self.paths = data_paths
        self.data = [datadict_from_hdf5(str(data_file)) for data_file in self.paths]

        # Popup menu.
        self.plot_popup_action = QtWidgets.QAction('Plot')
        self.popup_menu = QtWidgets.QMenu(self)

        self.plot_popup_action.triggered.connect(self.emit_plot_requested_signal)

        self.setContextMenuPolicy(QtCore.Qt.CustomContextMenu)
        self.customContextMenuRequested.connect(self.on_context_menu_requested)

        self.set_data()

        # TODO: Test if the try-except statement here is truly necessary.
        # try:
        #     self.data = [datadict_from_hdf5(str(data_file)) for data_file in self.paths]
        #     self.set_data()
        # except Exception as e:
        #     error_msg = QtWidgets.QMessageBox()
        #     error_msg.setText(f'Could not load data: \n {e}')
        #     error_msg.setWindowTitle(f'Data File Invalid.')
        #     error_msg.exec_()

    def set_data(self):
        """
        Fills the QTreeWidget with the data loaded in the self.data variable.
        """

        for index, data in enumerate(self.data):
            parent_tree_widget = TreeWidgetItem(self.paths[index], False, False, self, [str(self.paths[index].name)])

            data_parent = QtWidgets.QTreeWidgetItem(parent_tree_widget, ['Data'])
            meta_parent = QtWidgets.QTreeWidgetItem(parent_tree_widget, ['Meta'])

            for name, value in data.data_items():
                column_content = [name, str(data.meta_val('shape', name))]
                if name in data.dependents():
                    column_content.append(f'Depends on {str(tuple(data.axes(name)))}')
                else:
                    column_content.append(f'Independent')

                parameter_item = QtWidgets.QTreeWidgetItem(data_parent, column_content)

                for meta_name, meta_value in data.meta_items(name):
                    parameter_meta_item = QtWidgets.QTreeWidgetItem(parameter_item, [meta_name, str(meta_value)])

            for name, value in data.meta_items():
                parameter_meta_item = QtWidgets.QTreeWidgetItem(meta_parent, [name, str(value)])

            parent_tree_widget.setExpanded(True)
            data_parent.setExpanded(True)

            for i in range(self.columnCount() - 1):
                self.resizeColumnToContents(i)

    @Slot(QtCore.QPoint)
    def on_context_menu_requested(self, pos: QtCore.QPoint):
        """
        Gets called when the user right-clicks on an item.
        """
        item = self.itemAt(pos)
        parent_item = item.parent()
        # Check that the item is in fact a top level item and open the popup menu
        if item is not None and parent_item is None:
            self.popup_menu.addAction(self.plot_popup_action)
            self.popup_menu.exec_(self.mapToGlobal(pos))
            self.popup_menu.removeAction(self.plot_popup_action)

    @Slot()
    def emit_plot_requested_signal(self):
        """
        Emits the signal when the user selects the plot option in the popup menu. The signal is emitted with the Path of
        the current selected item as an argument.
        """
        self.plot_requested.emit(self.currentItem().path)

    def sizeHint(self):
        height = 2 * self.frameWidth()  # border around tree
        header_width = 0
        if not self.isHeaderHidden():
            header = self.header()
            headerSizeHint = header.sizeHint()
            height += headerSizeHint.height()
            header_width += headerSizeHint.width()
        rows = 0
        it = QtWidgets.QTreeWidgetItemIterator(self)
        while it.value() is not None:
            rows += 1
            index = self.indexFromItem(it.value())
            height += self.rowHeight(index)
            it += 1

        # calculating width:
        width = 2 * self.frameWidth()
        for i in range(self.columnCount()):
            width += self.sizeHintForColumn(i)

        return QtCore.QSize(width, height)


class FloatingButtonWidget(QtWidgets.QPushButton):
    """
    Floating button inside the textbox showing any md file. Allows editing or saving the file.

    Class taken from: https://www.deskriders.dev/posts/007-pyqt5-overlay-button-widget/
    """

    # Signal() -- Emitted when the user activates save mode.
    save_activated = Signal()

    # Signal() -- Emitted when the user activates edit mode.
    edit_activated = Signal()

    def __init__(self, parent):
        super().__init__(parent)
        self.padding_right = 5
        self.edit_text = 'Edit'
        self.save_text = 'Save'

        # Start in save mode (True), since you cannot edit the text. Clicks the edit button to switch to edit mode and
        # vice versa.
        self.state = True
        self.setText(self.edit_text)

    def update_position(self):
        """
        Updates the position of the button if the textbox moves or changes shape.
        """
        if hasattr(self.parent(), 'viewport'):
            parent_rect = self.parent().viewport().rect()
        else:
            parent_rect = self.parent().rect()

        if not parent_rect:
            return

        x = parent_rect.width() - self.width() - self.padding_right
        y = parent_rect.height() - self.height()
        self.setGeometry(x, y, self.width(), self.height())

    def resizeEvent(self, event):
        """
        Gets called every time the resizeEvents gets triggered.
        """
        super().resizeEvent(event)
        self.update_position()

    def mousePressEvent(self, event):
        """
        Gets called when the user clicks the button. Decides in which state the button is and what signal to emit.
        Changes the state of the button afterwards.
        """
        if self.state:
            self.edit_activated.emit()
            self.state = False
            self.setText(self.save_text)
        else:
            self.save_activated.emit()
            self.state = True
            self.setText(self.edit_text)


class TextEditWidget(QtWidgets.QTextEdit):
    """
    Widget that displays md files that are in the same folder as a ddh5 file.

    It contains a floating button that allows for editing and saving changes done in the editing phase. Text is not
    editable before clicking the button.
    """

    def __init__(self, path: Path, *args, **kwargs):
        super().__init__(*args, **kwargs)
        self.path = path

        self.floating_button = FloatingButtonWidget(parent=self)
        self.floating_button.hide()

        size_policy = QtWidgets.QSizePolicy(QtWidgets.QSizePolicy.Minimum, QtWidgets.QSizePolicy.Minimum)
        self.setSizePolicy(size_policy)

        with open(path) as file:
            self.file_text = file.read()
        self.setReadOnly(True)
        self.setPlainText(self.file_text)
        document = QtGui.QTextDocument(self.file_text, parent=self)
        self.setDocument(document)
        self.text_before_edit = self.toPlainText()
        self.floating_button.save_activated.connect(self.save_activated)
        self.floating_button.edit_activated.connect(self.edit_activated)
        self.document().contentsChanged.connect(self.size_change)

        # Arbitrary threshold height.
        self.max_threshold_height = 211
        self.min_threshold_height = 2
        self.size_change()

    def resizeEvent(self, event):
        """
        Called every time the size of the widget changes. Triggers the change in position of the floating button.
        """
        super().resizeEvent(event)
        self.floating_button.update_position()

    def size_change(self):
        """
        Changes the minimum height of the widget. Gets called every time the document changes.
        """
        doc_height = self.document().size().height()
        if doc_height <= self.min_threshold_height:
            self.setMinimumHeight(self.min_threshold_height)
        if doc_height <= self.max_threshold_height:
            self.setMinimumHeight(doc_height)
        elif doc_height > self.max_threshold_height:
            self.setMinimumHeight(self.max_threshold_height)

    def sizeHint(self):
        super_hint = super().sizeHint()
        height = super_hint.height()
        width = super_hint.width()
        if height >= self.document().size().height():
            height = self.document().size().height()

        return QtCore.QSize(width, height)

    def enterEvent(self, *args, **kwargs):
        super().enterEvent(*args, **kwargs)
        self.floating_button.show()

    def leaveEvent(self, *args, **kwargs):
        super().enterEvent(*args, **kwargs)
        self.floating_button.hide()

    # TODO: Add a shortcut to finish editing both here and in the future the add comment line too with the same command.
    # TODO: When the saving fails, it completely deletes the old data that's in the markdown. Develop a system where you
    #   try creating a new file, only once you have the new file replace the old one. To test this you need to pass the
    #   wrong type of object to the file.write line and it will fail.
    @Slot()
    def save_activated(self):
        """
        Saves the file with the current status of the text. Disables the ability to edit the text.
        """
        self.setReadOnly(True)
        try:
            with open(self.path, 'w') as file:
                file.write(self.toPlainText())
        except Exception as e:
            # Set text how it was before
            self.setText(self.text_before_edit)
            # Show the error message
            error_msg = QtWidgets.QMessageBox()
            error_msg.setText(f"{e}")
            error_msg.setWindowTitle(f'Error trying to save markdown edit.')
            error_msg.exec_()

    @Slot()
    def edit_activated(self):
        """
        Gets called when the user clicks the edit floating button. Allows the user to edit the textbox.
        """
        self.setReadOnly(False)
        self.text_before_edit = self.toPlainText()


class TextInputFloatingButton(QtWidgets.QPushButton):
    """
    Floating button for the text input

    Class taken from: https://www.deskriders.dev/posts/007-pyqt5-overlay-button-widget/
    """

    def __init__(self, parent):
        super().__init__(parent)
        self.paddingLeft = 5
        self.paddingTop = 5
        self.save_text = 'Save'

        self.setText(self.save_text)

    def update_position(self):
        """
        Updates the position of the button if the textbox moves or changes shape.
        """
        if hasattr(self.parent(), 'viewport'):
            parent_rect = self.parent().viewport().rect()
        else:
            parent_rect = self.parent().rect()

        if not parent_rect:
            return

        x = parent_rect.width() - self.width() - self.paddingLeft
        y = parent_rect.height() - self.height() - self.paddingTop
        self.setGeometry(x, y, self.width(), self.height())

    def resizeEvent(self, event):
        """
        Gets called every time the resizeEvents gets triggered.
        """
        super().resizeEvent(event)
        self.update_position()


# TODO: Make sure that I always have the up to date folder dictionary for the automatic comment name function
class TextInput(QtWidgets.QTextEdit):
    """
    Widget that allows to add new comment in the form of md files to the currently selected folder.

    Contains a button for saving and a text edit to write the comment.

    :param path: The Path of the folder where the file should be saved.
    """
    def __init__(self, path: Path, *args, **kwargs):
        super().__init__(*args, **kwargs)
        self.path = path

        self.save_button = TextInputFloatingButton(parent=self)
        self.save_button.hide()

        self.save_button.clicked.connect(self.create_md_file)
        self.document().contentsChanged.connect(self.size_change)

        # Arbitrary threshold height.
        self.max_threshold_height = 211
        self.min_threshold_height = 45
        self.size_change()

    def create_md_file(self):
        """
        Saves the new comment in a new md file.

        When the user clicks the save button a dialog appears to input name. A default name is selected based on the
        number of md files that already exists in that folder.
        """
        current_text = self.toPlainText()
        t = time.localtime()

        time_str = time.strftime(TIMESTRFORMAT, t)
        dialog_text, response = QtWidgets.QInputDialog.getText(self, "Input comment name", "Name:",)

        if response:
            if dialog_text[-3:] != '.md':
                if dialog_text == '':
                    dialog_text = time_str + '.md'
                else:
                    dialog_text = time_str + '_' + dialog_text + '.md'
            try:
                comment_path = self.path.joinpath(dialog_text)
                if not comment_path.is_file():
                    with open(comment_path, 'w') as file:
                        file.write(current_text)
                    self.setText('')
                else:
                    error_msg = QtWidgets.QMessageBox()
                    error_msg.setText(f"File: {comment_path} already exists, please select a different file name.")
                    error_msg.setWindowTitle(f'Error trying to save comment.')
                    error_msg.exec_()

            except Exception as e:
                # Show the error message
                error_msg = QtWidgets.QMessageBox()
                error_msg.setText(f"{e}")
                error_msg.setWindowTitle(f'Error trying to save comment.')
                error_msg.exec_()

    def resizeEvent(self, event):
        """
        Called every time the size of the widget changes. Triggers the change in position of the floating button.
        """
        super().resizeEvent(event)
        self.save_button.update_position()

    def enterEvent(self, *args, **kwargs):
        super().enterEvent(*args, **kwargs)
        self.save_button.show()

    def leaveEvent(self, *args, **kwargs):
        super().enterEvent(*args, **kwargs)
        self.save_button.hide()

    def size_change(self):
        """
        Changes the minimum height of the widget. Gets called every time the document changes.
        """
        doc_height = self.document().size().height()
        if doc_height <= self.min_threshold_height:
            self.setMinimumHeight(self.min_threshold_height)
        elif doc_height <= self.max_threshold_height:
            self.setMinimumHeight(doc_height)
        elif doc_height > self.max_threshold_height:
            self.setMinimumHeight(self.max_threshold_height)

    def sizeHint(self):
        super_hint = super().sizeHint()
        height = super_hint.height()
        width = super_hint.width()
        if height >= self.document().size().height():
            height = self.document().size().height()
        return QtCore.QSize(width, height)


class ImageViewer(QtWidgets.QLabel):
    """
    Widget to display images that scale for the space given.

    :param path_file: The path of the image.
    """
    def __init__(self, path_file: Path, *args, **kwargs):
        super().__init__(*args, **kwargs)
        self.setScaledContents(True)
        self.pixmap = QtGui.QPixmap(str(path_file))
        self.original_height = self.pixmap.height()
        self.original_width = self.pixmap.width()
        self.setPixmap(self.pixmap)

        self.setMinimumWidth(1)

    def resizeEvent(self, event: QtGui.QResizeEvent) -> None:
        super().resizeEvent(event)
        self.scale_image()

    def scale_image(self):
        """
        Scales the image, gets called every time the widget changes size.
        """
        parent_width = self.parent().width()
        self.pixmap.scaled(parent_width, parent_width, QtCore.Qt.KeepAspectRatio)


class VerticalScrollArea(QtWidgets.QScrollArea):
    """
    Custom QScrollArea. Allows for only vertical scroll instead of vertical and horizontal.
    """
    def __init__(self, *args, **kwargs):
        super().__init__(*args, **kwargs)

        self.setVerticalScrollBarPolicy(QtCore.Qt.ScrollBarAsNeeded)
        self.setHorizontalScrollBarPolicy(QtCore.Qt.ScrollBarAlwaysOff)
        self.setWidgetResizable(True)

    def eventFilter(self, a0: QtCore.QObject, a1: QtCore.QEvent) -> bool:
        self.setMinimumWidth(self.widget().minimumSizeHint().width())
        return super().eventFilter(a0, a1)


class TagLabel(QtWidgets.QWidget):
    """
    Widget that displays the tags passed in the argument. The tags will each be displayed in a different color.

    :param tags: List of each tag that should be displayed.
    """

    def __init__(self, tags: List[str], *args, **kwargs):
        super().__init__(*args, **kwargs)

        self.tags = tags
        self.html_tags = []

        if not tags:
            self.tags_str = 'No labels present.'
        else:
            color_generator = html_color_generator()

            # Add every tag followed by a come, except the last item.
            for i in range(len(self.tags) - 1):
                html_str = f'<font color={next(color_generator)}>{self.tags[i]}, </font>'
                self.html_tags.append(html_str)

            # Last item is followed by a dot instead of a coma.
            html_str = f'<font color={next(color_generator)}>{self.tags[-1]}.</font>'
            self.html_tags.append(html_str)

            self.tags_str = ''.join(self.html_tags)

        self.header_label = QtWidgets.QLabel('This is tagged by:', parent=self)
        self.tags_label = QtWidgets.QLabel(self.tags_str, parent=self)
        self.tags_label.setWordWrap(True)
        self.tags_label.setIndent(30)

        self.layout = QtWidgets.QVBoxLayout()
        self.layout.addWidget(self.header_label)
        self.layout.addWidget(self.tags_label)

        self.setLayout(self.layout)

        size_policy = QtWidgets.QSizePolicy(QtWidgets.QSizePolicy.Minimum, QtWidgets.QSizePolicy.Fixed)
        self.setSizePolicy(size_policy)


# TODO: look over logger and start utilizing in a similar way like instrument server is being used right now.
# TODO: Test deletion of nested folder situations for large data files to see if this is fast enough.
class Monitr(QtWidgets.QMainWindow):
    def __init__(self, monitorPath: str = '.',
                 parent: Optional[QtWidgets.QMainWindow] = None):

        super().__init__(parent=parent)

        # Instantiate variables.
        self.main_dictionary = {}
        self.collapsed_state_dictionary = {}
        self.monitor_path = Path(monitorPath)
        self.currently_selected_folder = None

        # Create GUI elements.

        # layout
        self.main_partition_layout = QtWidgets.QHBoxLayout()
        self.main_partition_splitter = QtWidgets.QSplitter()
        self.file_tree_layout = QtWidgets.QVBoxLayout()
        self.file_tree_dummy_widget_holder = QtWidgets.QWidget()
        self.expand_collapse_refresh_layout = QtWidgets.QHBoxLayout()
        self.dummy_widget = QtWidgets.QWidget()

        # Left side of the main window

        # Buttons
        self.expand_all_button = QtWidgets.QPushButton('Expand all')
        self.collapse_all_button = QtWidgets.QPushButton('Collapse all')
        self.refresh_button = QtWidgets.QPushButton('Refresh')

        # Adding buttons to layout
        self.expand_collapse_refresh_layout.addWidget(self.refresh_button)
        self.expand_collapse_refresh_layout.addWidget(self.expand_all_button)
        self.expand_collapse_refresh_layout.addWidget(self.collapse_all_button)

        self.file_explorer = FileExplorer(self.main_dictionary, self.monitor_path, parent=self.dummy_widget)
        self.tree = self.file_explorer.file_tree
        self.file_tree_layout.addWidget(self.file_explorer)

        self.file_tree_layout.addLayout(self.expand_collapse_refresh_layout)

        self.file_tree_dummy_widget_holder.setLayout(self.file_tree_layout)

        # Setting a stretch policy so the extra space goes to the right side of the screen and not the file explorer.
        file_tree_dummy_widget_holder_size_policy = QtWidgets.QSizePolicy(QtWidgets.QSizePolicy.Preferred,
                                                                          QtWidgets.QSizePolicy.Preferred)
        file_tree_dummy_widget_holder_size_policy.setHorizontalStretch(1)
        file_tree_dummy_widget_holder_size_policy.setVerticalStretch(0)
        self.file_tree_dummy_widget_holder.setSizePolicy(file_tree_dummy_widget_holder_size_policy)

        self.main_partition_splitter.addWidget(self.file_tree_dummy_widget_holder)

        # Setting up the right part of the window.

        # Setting internal variables for right side layout.
        self.data_window = None
        self.text_input = None
        self.file_windows = []
        self.scroll_area = None
        self.file_windows_splitter = None
        self.tag_label = None
        self.right_side_layout_dummy_holder = QtWidgets.QWidget()

        self.right_side_layout = QtWidgets.QVBoxLayout()
        self.right_side_layout_dummy_holder.setLayout(self.right_side_layout)
        self.setCentralWidget(self.main_partition_splitter)

        # debug items
        # self.debug_layout = QtWidgets.QHBoxLayout()
        # self.main_dict_button = QtWidgets.QPushButton(f'Print main dictionary')
        # self.tree_main_dict_button = QtWidgets.QPushButton(f'print tree dict')
        # self.debug_layout.addWidget(self.main_dict_button)
        # self.debug_layout.addWidget(self.tree_main_dict_button)
        # self.main_dict_button.clicked.connect(self.print_main_dictionary)
        # self.tree_main_dict_button.clicked.connect(self.print_tree_main_dictionary)
        # self.file_tree_layout.addLayout(self.debug_layout)
        # self.text_edit_item = None

        self.refresh_files()

        # Set the watcher.
        self.watcher_thread = QtCore.QThread(parent=self)
        self.watcher = WatcherClient(self.monitor_path)
        self.watcher.moveToThread(self.watcher_thread)
        self.watcher_thread.started.connect(self.watcher.run)

        self.expand_all_button.clicked.connect(self.tree.expandAll)
        self.collapse_all_button.clicked.connect(self.tree.collapseAll)
        self.refresh_button.clicked.connect(self.refresh_files)

        self.tree.plot_requested.connect(self.on_plot_data)
        self.tree.item_selected.connect(self.on_new_folder_selected)
        self.tree.item_starred.connect(self.on_new_item_starred)
        self.tree.item_trashed.connect(self.on_new_item_trashed)

        # Connect the Signals.
        self.watcher.moved.connect(self.on_file_moved)
        self.watcher.created.connect(self.on_file_created)
        self.watcher.deleted.connect(self.on_file_deleted)
        self.watcher.modified.connect(self.on_file_modified)
        self.watcher.closed.connect(self.on_file_closed)

        self.watcher_thread.start()

    def refresh_files(self):
        """
        Refreshes the main dictionary by reading all the files in the monitor path.
        """
        start_timer = time.time_ns()
        walk_results = [i for i in os.walk(self.monitor_path)]

        # Sorts the results of the walk. Creates a dictionary of all the current files and directories in the
        # monitor_path with the following structure:
        # {Directory_1: {file_1: file_type
        #                file_2: file_type}
        #  Directory_2: {file_1: file_type
        #                file_2: file_type}...}
        self.main_dictionary = {Path(walk_entry[0]): {Path(walk_entry[0]).joinpath(file): ContentType.sort(file)
                                                      for file in walk_entry[2]} for walk_entry in walk_results
                                if 'data.ddh5' in walk_entry[2]}
        # Changed to not send any children
        self.tree.refresh_tree({key: None for key in self.main_dictionary.keys()})

        # Filters what folders should be starred.
        starred_folders = [Path(walk_entry[0]) for walk_entry in walk_results if '__star__.tag' in walk_entry[2] and
                           Path(walk_entry[0]) in self.main_dictionary]

        # Filters what folders should be trashed.
        trash_folders = [Path(walk_entry[0]) for walk_entry in walk_results if '__trash__.tag' in walk_entry[2] and
                         Path(walk_entry[0]) in self.main_dictionary]

        # Check that there aren't any folder with both tags in it
        matching_items = set(starred_folders) & set(trash_folders)

        # Delete every double tag from the lists and actual files.
        for match in matching_items:
            starred_folders.remove(match)
            trash_folders.remove(match)

            star_path = match.joinpath('__star__.tag')
            trash_path = match.joinpath('__trash__.tag')
            star_path.unlink()
            trash_path.unlink()

        # Warn the user that repeated tags have been found and deleted.
        if len(matching_items) > 0:
            logger().error(f'Both star and trash tag have been found and deleted from the following folders:'
                           f' {matching_items} ')

        for folder in starred_folders:
            self.tree.star_item(folder)
        for folder in trash_folders:
            self.tree.trash_item(folder)

        final_timer = time.time_ns() - start_timer
        logger().info(f'refreshing files took: {final_timer * 10 ** -9}s')

    @QtCore.Slot(FileSystemEvent)
    def on_file_created(self, event: FileSystemEvent):
        """
        Triggered every time a file or directory is created. Identifies if the new created file is relevant and adds it
        to the main dictionary.
        """
        # logger().info(f'file created: {event}')
        path = Path(event.src_path)
        # I am never interested in adding a folder into the tree. only interested in folders if a dataset is in them.
        if path.suffix != '':
            if path.suffix == '.ddh5':
                self._add_new_ddh5_file(path)
            else:
                # Checks that we are interested in the folder containing the new file and that the file is not already
                # in the main_dictionary.
                if path.parent in self.main_dictionary:
                    if path not in self.main_dictionary[path.parent]:
                        self.main_dictionary[path.parent].update({path: ContentType.sort(path.name)})
                        self._check_special_tag_creation(path)

                        # Changed to not add children to the tree
                        # self.tree.sort_and_add_tree_widget_item(path)

            # If a file is created in the currently displaying folder update the right side.
            if path.parent == self.currently_selected_folder:
                self.generate_right_side_window(self.currently_selected_folder)

    @QtCore.Slot(FileSystemEvent)
    def on_file_deleted(self, event: FileSystemEvent):
        """
        Triggered every time a file or directory is deleted. Identifies if the deleted file is relevant and deletes it
        and any other non-relevant files.
        """
        # logger().info(f'file deleted: {event}')
        path = Path(event.src_path)

        # Check if a folder has been deleted.
        if path.suffix == '':
            if path in self.main_dictionary:
                del self.main_dictionary[path]
                self.tree.delete_item(path)

            else:
                # Checks if the deleted folder contains other folders that do hold datasets, even if the deleted folder
                # does not and delete them too.
                children_folders = [key for key in self.main_dictionary.keys() if key.is_relative_to(path)]
                if len(children_folders) >= 1:
                    for child in children_folders:
                        del self.main_dictionary[child]
                    self.tree.delete_item(path)

        else:
            # Check that the deleted file is of interest.
            if path.parent in self.main_dictionary:
                if path in self.main_dictionary[path.parent]:
                    if path.suffix == '.ddh5':
                        # checking if there is another ddh5 file in that directory:
                        all_ddh5_files_in_folder = [file for file in self.main_dictionary[path.parent].keys() if
                                                    file.suffix == '.ddh5']

                        # If there is more than a single ddh5 file in the folder, delete just the deleted file from the
                        # main dictionary.
                        if len(all_ddh5_files_in_folder) > 1:
                            del self.main_dictionary[path.parent][path]
                            self.tree.delete_item(path)
                        else:
                            self._delete_parent_folder(path)
                    else:
                        if path.name == '__star__.tag':
                            self.tree.star_item(path.parent)
                        elif path.name == '__trash__.tag':
                            self.tree.trash_item(path.parent)

                        del self.main_dictionary[path.parent][path]
                        self.tree.delete_item(path)

            # If a file gets deleted from the currently selected folder, update the right side.
            if path.parent == self.currently_selected_folder:
                self.generate_right_side_window(self.currently_selected_folder)

    @QtCore.Slot(FileSystemEvent)
    def on_file_moved(self, event: FileSystemEvent):
        """
        Triggered every time a file or folder is moved, this includes a file or folder changing names.
        Updates both the `main_dictionary` and the file tree.
        """
        # logger().info(f'File moved: {event}')
        # File moved gets triggered with None and '', for the event paths. From what I can tell, they are not useful,
        # so we ignore them.
        if event.src_path is not None and event.src_path != ''\
                and event.dest_path is not None and event.dest_path != '':
            src_path = Path(event.src_path)
            dest_path = Path(event.dest_path)
            if event.is_directory:
                if src_path in self.main_dictionary:
                    self.main_dictionary[dest_path] = self.main_dictionary.pop(src_path)

                # The change might be to a parent folder which is not being kept track of in the main_dictionary,
                # but still needs updating in the GUI.
                self.tree.update_item(src_path, dest_path)

            # If a file becomes a ddh5, create a new ddh5 and delete the old entry.
            elif src_path.suffix != '.ddh5' and dest_path.suffix == '.ddh5':
                # Checks if the new ddh5 is in an already kept track folder. If so delete the out of data info.
                if src_path.parent in self.main_dictionary:
                    del self.main_dictionary[src_path.parent][src_path]
                    self.tree.delete_item(src_path)
                elif dest_path.parent in self.main_dictionary:
                    del self.main_dictionary[dest_path.parent][src_path]
                    self.tree.delete_item(src_path)
                self._add_new_ddh5_file(dest_path)
            # If a file stops being a ddh5.
            elif src_path.suffix == '.ddh5' and dest_path.suffix != '.ddh5':
                # Check how many ddh5 files in the parent folder.
                ddh5_files = [file for file in self.main_dictionary[src_path.parent].keys() if file.suffix == '.ddh5']
                # If just 1 or less, delete the entire folder.
                if len(ddh5_files) <= 1:
                    self._delete_parent_folder(src_path)
                else:
                    # TODO: get here and particularly test this case.
                    self._update_change_of_file(src_path, dest_path)

            # The change might be to a parent folder which is not being kept track of in the main_dictionary, but still
            # needs updating in the GUI.
            else:
                self._update_change_of_file(src_path, dest_path)
                self.tree.update_item(src_path, dest_path)

    @QtCore.Slot(FileSystemEvent)
    def on_file_modified(self, event):
        """
        Gets called every time a file or folder gets modified.
        If the file gets modified in the currently selected folder updates the right side of the screen.
        """
        # logger().info(f'file modified: {event}')
        # path = Path(event.src_path)
        # print(f'after the logging of modified.')
        # if path.parent == self.currently_selected_folder:
        #     self.new_folder_selected(path.parent)
        pass

    @QtCore.Slot(FileSystemEvent)
    def on_file_closed(self, event):
        """
        Gets called every time a file is closed
        """
        # logger().info(f'file closed: {event}')
        pass

    def _update_change_of_file(self, src_path: Path, dest_path: Path):
        """
        Helper function that updates a file that has changed its file type.

        :param src_path: The path of the file before the modification.
        :param dest_path: The path of the file after the modification.
        """
        # Checks that the difference is not a star or trash tag.
        if src_path.name == '__star__.tag' and dest_path.name != '__star__.tag':
            self.tree.star_item(src_path.parent)
        elif src_path.name == '__trash__.tag' and dest_path.name != '__trash__.tag':
            self.tree.trash_item(src_path.parent)

        if src_path.name != dest_path.name:
            self._check_special_tag_creation(dest_path)

        if src_path.parent in self.main_dictionary:
            del self.main_dictionary[src_path.parent][src_path]
            self.main_dictionary[src_path.parent][dest_path] = ContentType.sort(dest_path)
            self.tree.update_item(src_path, dest_path)
        elif dest_path.parent in self.main_dictionary:
            del self.main_dictionary[dest_path.parent][src_path]
            self.main_dictionary[dest_path.parent][dest_path] = ContentType.sort(dest_path)
            self.tree.update_item(src_path, dest_path)

    def _check_special_tag_creation(self, path):
        """
        Checks that there is only 1 special tag file in the folder. Creates a message if it already finds a special tag
        file and deletes it.

        :param path: The path of the new file.
        """
        if path.name == '__star__.tag':
            trash_file = path.parent.joinpath('__trash__.tag')
            # If there is a trash file in a folder that is being starred delete the star file and raise
            # a warning.
            if trash_file.is_file():
                path.unlink()
                error_msg = QtWidgets.QMessageBox()
                error_msg.setText(f'Folder is already star. Please do not star a trash folder '
                                  f' \n {path} was deleted ')
                error_msg.setWindowTitle(f'Deleting __star__.tag')
                error_msg.exec_()
            else:
                self.tree.star_item(path.parent)
        elif path.name == '__trash__.tag':
            star_path = path.parent.joinpath('__star__.tag')
            # If there is a star file in a folder that is being trash delete the star file and raise
            # a warning.
            if star_path.is_file():
                path.unlink()
                error_msg = QtWidgets.QMessageBox()
                error_msg.setText(f'Folder is already trash. Please do not trash a star folder '
                                  f' \n {path} was deleted ')
                error_msg.setWindowTitle(f'Deleting __star__.tag')
                error_msg.exec_()
            else:
                self.tree.trash_item(path.parent)

    def _add_new_ddh5_file(self, path: Path):
        """
        Adds a new ddh5 file to the `main_dictionary` and on the file tree.

        :param path: The path of the new ddh5 file.
        """
        if path.parent in self.main_dictionary:
            parent_dict = self.main_dictionary[path.parent]
            if path not in parent_dict:
                # Goes through the parent folder and checks if there are other files that
                # are not in the main_dictionary.
                new_files = {file: ContentType.sort(file) for file in path.parent.iterdir() if
                             file not in parent_dict and str(file.suffix) != ''}
                parent_dict.update(new_files)
                for file_path in new_files.keys():
                    self.tree.sort_and_add_tree_widget_item(file_path)
        else:
            # Gets all the files in the folder containing the new ddh5 file.
            new_entry = {
                path.parent: {file: ContentType.sort(file) for file in path.parent.iterdir() if str(file.suffix) != ''}}
            self.main_dictionary.update(new_entry)
            self.tree.sort_and_add_tree_widget_item(path.parent)

            # Commented out to not show children
            # for file_path in new_entry[path.parent].keys():
            #     self.tree.sort_and_add_tree_widget_item(file_path)

    def _delete_parent_folder(self, path: Path):
        """
        Deletes the parent folder of a recently deleted ddh5 file. For nested folders, it makes sure to delete the
        outermost folder that does not contain any other important files or folders.

        :param path: The path of the deleted ddh5.
        """
        index_of_deletion = None
        parent_dict = self.main_dictionary.pop(path.parent)
        # Going through all parent folder to check what parent should be removed from the tree. This happens when the
        # deleted folder has parent folders whose only important child folder is the folder being deleted.
        for index, parent in enumerate(path.parents):
            # Checks what children folders in the current parent.
            contains = [folder for folder in self.main_dictionary.keys() if folder.is_relative_to(parent)]

            # Because the folder being deleted has already been removed from the main_directory,
            # any other item in contains is a separate folder that should not be deleted.
            if len(contains) >= 1:
                # The index of deletion is index - 1 because we want to delete the outermost parent that is not shared
                # with any other folder in the main_dict, meaning the child of the current folder.
                index_of_deletion = index - 1
                # break the loop since the folder that should be deleted from the tree was found.
                break
        if index_of_deletion is None:
            # This should never happen. Logging a warning to indicate that something went wrong.
            logger().warning(f'could not find a parent a parent for: {path}. \n Doing nothing for now.')
        # If index_of_deletion is -1 it means that the parent folder of the deleted child contains other folders
        # of interest, so we only want to delete the files from the tree.
        elif index_of_deletion == -1:
            for file_path in parent_dict:
                self.tree.delete_item(file_path)
        else:
            self.tree.delete_item(path.parents[index_of_deletion])

    @Slot(Path)
    def on_plot_data(self, path):
        """
        Starts an autoplot window in a different process for the ddh5 in the path

        :param path: The Path item directing to the ddh5 file that should be plotted.
         """
        plot_app = 'plottr.apps.autoplot.autoplotDDH5'
        process = launchApp(plot_app, str(path), 'data')

    # Debug function
    @Slot()
    def print_main_dictionary(self):
        """Debug function. Prints main dictionary"""
        pprint.pprint(self.main_dictionary)

    # Debug function
    @Slot()
    def print_tree_main_dictionary(self):
        """Debug function. Prints the tree main dictionary"""
        # size_dict = {}
        # for item in self.file_windows:
        #     if isinstance(item.widget, ImageViewer):
        #         print(f'I found an ImageViewer with title: {item.plainTitle}')
        #         width = item.widget.frameGeometry().width()
        #         height = item.widget.frameGeometry().height()
        #         size_dict[item.plainTitle] = {'actual size': (width, height),
        #                                       'item_sizeHint': item.sizeHint(),
        #                                       'widget_sizeHint': item.widget.sizeHint(),
        #                                       'pixmap_size:': item.widget.pixmap.size(),
        #                                       'minimum_height': item.widget.minimumHeight(),
        #                                       'minimum_width': item.widget.minimumWidth()}
        #
        # print(f'here comes the dictionary. remember: WIDTH, HEIGHT')

        file_tree = self.file_explorer.file_tree.main_items_dictionary
        print_dict = {file_name: dict(star=file.star, trash=file.trash) for file_name, file in file_tree.items()}
        pprint.pprint(print_dict)

    @Slot(Path)
    def on_new_folder_selected(self, path):
        """
        Gets called when the user selects a folder in the main file tree. Calls the function that generates the right
        side of the screen.

        :param path: The path of the folder being selected
        """
        self.generate_right_side_window(path)

    def generate_right_side_window(self, path):
        """
        Generates the right side of the screen.

        :param path: The path of the folder where the files to create the right side are being created/
        """
        # Check that it is a folder that has a ddh5 inside
        if path in self.main_dictionary:

            # If it's the first time, create the right side scroll area and add it to the splitter.
            if self.scroll_area is None:
                self.scroll_area = VerticalScrollArea()
                self.scroll_area.setWidget(self.right_side_layout_dummy_holder)
                self.main_partition_splitter.addWidget(self.scroll_area)

            # Check if this is the first time we are selecting a folder.
            # If it isn't update the collapsed state dictionary
            if self.currently_selected_folder is not None:
                self.collapsed_state_dictionary[self.currently_selected_folder] = \
                    {window.plainTitle: window.btn.isChecked() for window in self.file_windows}
            collapsed_settings = {}
            if path in self.collapsed_state_dictionary:
                collapsed_settings = self.collapsed_state_dictionary[path]

            self.currently_selected_folder = path
            self.clear_right_layout()
            self.add_tag_label(path)
            self.add_data_window(path)
            self.add_text_input(path)
            self.add_all_files(path, collapsed_settings)

        self.main_partition_splitter.setStretchFactor(0, 0)
        self.main_partition_splitter.setStretchFactor(1, 255)

    def add_data_window(self, path: Path):
        """
        Create the widget to display the data.

        :param path: The path of the folder being selected
        """
        data_files = [file for file, file_type in self.main_dictionary[path].items()
                      if file_type == ContentType.data]

        self.data_window = Collapsible(DataTreeWidget(data_files), 'Data Display')
        self.data_window.widget.plot_requested.connect(self.on_plot_data)

        size_policy = QtWidgets.QSizePolicy(QtWidgets.QSizePolicy.Minimum, QtWidgets.QSizePolicy.Expanding)
        self.data_window.setSizePolicy(size_policy)

        self.right_side_layout.addWidget(self.data_window)

    def add_tag_label(self, path: Path):
        """
        Add the tags present in the folder selected.

        :param path: The path of the folder being selected
        """
        tags = [str(label.stem) for label, file_type in self.main_dictionary[path].items()
                if file_type == ContentType.tag]

        self.tag_label = TagLabel(tags)
        self.right_side_layout.addWidget(self.tag_label)

    def add_text_input(self, path):
        """
        Adds the widget to add a comment in the selected folder.

        :param path: The path of the folder being selected
        """
        self.text_input = Collapsible(TextInput(path), title='Add Comment:')
        self.right_side_layout.addWidget(self.text_input)

    # TODO: Modify the complex number showing, so it shows real units instead of 0s and 1s.
    # TODO: add expand all to the json viewer.
    # TODO: make the json viewer editable.
    def add_all_files(self, path: Path, collapsed_settings: Dict[str, bool] = {}):
        """
        Adds all other md, json or images files on the right side of the screen.

        :param path: The path of the folder being selected.
        :param collapsed_settings: Contains previous state (if exists) of each widget so that the function can generate
            them expanded or collapsed appropriately.
        """
        # Generate a sorted list of the files I need to display a window
        files = [(file, file_type) for file, file_type in self.main_dictionary[path].items()
                 if file_type == ContentType.json or
                 file_type == ContentType.md or
                 file_type == ContentType.image]

        # Adding extra check if multiple files get deleted at once to update with files that do exists
        files = [file for file in files if file[0].is_file()]

        files = sorted(files, key=lambda x: str.lower(x[0].name), reverse=True)
        for file, file_type in files:
            if file_type == ContentType.json:

                collapsed_option = False
                # Check if there are collapsed settings for this file and apply them.
                if file.name in collapsed_settings:
                    collapsed_option = collapsed_settings[file.name]
                json_view = Collapsible(widget=QtWidgets.QTreeView(), title=file.name, expanding=collapsed_option)
                json_view.widget.setVisible(collapsed_option)
                json_view.btn.setChecked(collapsed_option)
                if collapsed_option:
                    json_view.btn.setText(json_view.expandedTitle)
                else:
                    json_view.btn.setText(json_view.collapsedTitle)

                json_model = JsonModel(json_view)

                json_view.widget.setModel(json_model)

                with open(file) as json_file:
                    json_model.load(json.load(json_file))

                for i in range(len(json_model._headers)):
                    json_view.widget.resizeColumnToContents(i)

                self.file_windows.append(json_view)
                self.right_side_layout.addWidget(json_view)

            elif file_type == ContentType.md:

                collapsed_option = True
                # Check if there are collapsed settings for this file and apply them.
                if file.name in collapsed_settings:
                    collapsed_option = collapsed_settings[file.name]
                plain_text_edit = Collapsible(widget=TextEditWidget(path=file), title=file.name, expanding=collapsed_option)
                plain_text_edit.widget.setVisible(collapsed_option)
                plain_text_edit.btn.setChecked(collapsed_option)
                if collapsed_option:
                    plain_text_edit.btn.setText(plain_text_edit.expandedTitle)
                else:
                    plain_text_edit.btn.setText(plain_text_edit.collapsedTitle)

                self.file_windows.append(plain_text_edit)
                self.right_side_layout.addWidget(plain_text_edit)

            elif file_type == ContentType.image:

                collapsed_option = False
                # Check if there are collapsed settings for this file and apply them.
                if file.name in collapsed_settings:
                    collapsed_option = collapsed_settings[file.name]

                label = Collapsible(ImageViewer(file, parent=self.right_side_layout_dummy_holder),
                                    title=file.name, expanding=collapsed_option)
                label.widget.setVisible(collapsed_option)
                label.btn.setChecked(collapsed_option)
                if collapsed_option:
                    label.btn.setText(label.expandedTitle)
                else:
                    label.btn.setText(label.collapsedTitle)

                self.file_windows.append(label)
                self.right_side_layout.addWidget(label)

    def clear_right_layout(self):
        """
        Clears every item on the right side of the screen.
        """

        if self.data_window is not None:
            self.right_side_layout.removeWidget(self.data_window)
            self.data_window.deleteLater()
            self.data_window = None

        if self.tag_label is not None:
            self.right_side_layout.removeWidget(self.tag_label)
            self.tag_label.deleteLater()
            self.tag_label = None

        if self.text_input is not None:
            self.right_side_layout.removeWidget(self.text_input)
            self.text_input.deleteLater()
            self.text_input = None

        if len(self.file_windows) >= 1:
            for window in self.file_windows:
                self.right_side_layout.removeWidget(window)
                window.deleteLater()
            self.file_windows = []

    @Slot(Path)
    def on_new_item_starred(self, path: Path):
        """
        Gets called every time the user decides to star an item. Checks whether the item is a folder of interest or a
        parent of one and stars or un-stars depending on whether a star tag already exists.

        :param path: The path of the folder being starred.
        """
        if path in self.main_dictionary:
            star_path = path.joinpath('__star__.tag')
            trash_path = path.joinpath('__trash__.tag')
            # If a trash file in the star folder exists, delete it.
            if trash_path.is_file():
                trash_path.unlink()

            # If the folder is already a starred folder, un-star it.
            if star_path.is_file():
                star_path.unlink()
            else:
                with open(star_path, 'w') as file:
                    file.write('')
        else:
            children_folders = [folder for folder in self.main_dictionary.keys() if folder.is_relative_to(path)]
            n_star_tags = 0
            for child in children_folders:
                star_path = child.joinpath('__star__.tag')
                if star_path.is_file():
                    n_star_tags += 1

            # If there are more children folders than star tags, we are starring the parent folder.
            if len(children_folders) > n_star_tags:
                # Same process as individually staring a folder, but for every child folder.
                for child in children_folders:
                    star_path = child.joinpath('__star__.tag')
                    trash_path = child.joinpath('__trash__.tag')
                    if trash_path.is_file():
                        trash_path.unlink()
                    if not star_path.is_file():
                        with open(star_path, 'w') as file:
                            file.write('')
            else:
                # All the child folders are starred, we need to un-star every child.
                for child in children_folders:
                    star_path = child.joinpath('__star__.tag')
                    if star_path.is_file():
                        star_path.unlink()

    @Slot(Path)
    def on_new_item_trashed(self, path):
        """
        Gets called every time the user decides to trash an item. Checks whether the item is a folder of interest or a
        parent of one and trashes or un-trashes depending on whether a trash tag already exists.

        :param path: The path of the folder being starred.
        """
        if path in self.main_dictionary:
            star_path = path.joinpath('__star__.tag')
            trash_path = path.joinpath('__trash__.tag')
            # If a star file in the star folder exists, delete it.
            if star_path.is_file():
                star_path.unlink()

            # If the folder is already a trashed folder, un-trash it.
            if trash_path.is_file():
                trash_path.unlink()
            else:
                with open(trash_path, 'w') as file:
                    file.write('')
        else:
            children_folders = [folder for folder in self.main_dictionary.keys() if folder.is_relative_to(path)]
            n_trash_tags = 0
            for child in children_folders:
                trash_path = child.joinpath('__trash__.tag')
                if trash_path.is_file():
                    n_trash_tags += 1

            # If there are more children folders than trash tags, we are trashing the parent folder.
            if len(children_folders) > n_trash_tags:
                # Same process as individually trashing a folder, but for every child folder.
                for child in children_folders:
                    star_path = child.joinpath('__star__.tag')
                    trash_path = child.joinpath('__trash__.tag')
                    if star_path.is_file():
                        star_path.unlink()
                    if not trash_path.is_file():
                        with open(trash_path, 'w') as file:
                            file.write('')
            else:
                # All the child folders are trashed, we need to un-trash every child.
                for child in children_folders:
                    trash_path = child.joinpath('__trash__.tag')
                    if trash_path.is_file():
                        trash_path.unlink()


def script() -> int:
    parser = argparse.ArgumentParser(description='Monitr main application')
    parser.add_argument("path", help="path to monitor for data", default=None)
    parser.add_argument("-r", "--refresh_interval", default=2, type=float,
                        help="interval at which to look for changes in the "
                             "monitored path (in seconds)")
    args = parser.parse_args()

    path = os.path.abspath(args.path)
    if not (os.path.exists(path) and os.path.isdir(path)):
        print('Invalid path.')
        sys.exit()

    app = QtWidgets.QApplication([])
    win = Monitr(path)
    win.show()
    return app.exec_()


def launchApp(appPath: str, filepath: str, group: str, **kwargs: Any) -> Process:
    p = Process(target=_runAppStandalone,
                args=(appPath, filepath, group),
                kwargs=kwargs)
    p.start()
    p.join(timeout=0)
    return p


def _runAppStandalone(appPath: str, filepath: str, group: str, **kwargs: Any) -> Any:
    sep = appPath.split('.')
    modName = '.'.join(sep[:-1])
    funName = sep[-1]
    mod = importlib.import_module(modName)
    fun = getattr(mod, funName)

    app = QtWidgets.QApplication([])
    fc, win = fun(filepath, group, **kwargs)
    win.show()
    return app.exec_()<|MERGE_RESOLUTION|>--- conflicted
+++ resolved
@@ -6,13 +6,10 @@
 import time
 import importlib
 
-<<<<<<< HEAD
-=======
 # Uncomment the next 2 lines if the app sudenly crash with no error.
 # import cgitb
 # cgitb.enable(format = 'text')
 
->>>>>>> 60ed2b8f
 import logging
 import re
 import pprint
@@ -20,11 +17,7 @@
 from enum import Enum, auto
 from pathlib import Path
 from multiprocessing import Process
-<<<<<<< HEAD
-from typing import List, Optional, Dict, Any, Union
-=======
 from typing import List, Optional, Dict, Any, Union, Generator, Iterable, Tuple, Sequence
->>>>>>> 60ed2b8f
 from functools import partial
 from itertools import cycle
 
@@ -33,28 +26,17 @@
 from .. import log as plottrlog
 from .. import QtCore, QtWidgets, Signal, Slot, QtGui
 from ..data.datadict_storage import all_datadicts_from_hdf5, datadict_from_hdf5
-<<<<<<< HEAD
-from ..utils.misc import unwrap_optional
-from ..apps.watchdog_classes import WatcherClient
-from ..gui.widgets import Collapsible
-from .json_veiwer import JsonModel
-=======
 from ..data.datadict import DataDict
 from ..utils.misc import unwrap_optional
 from ..apps.watchdog_classes import WatcherClient
 from ..gui.widgets import Collapsible
 from .json_veiwer import JsonModel, JsonTreeView
->>>>>>> 60ed2b8f
 from ..icons import get_starIcon as get_star_icon, get_trashIcon as get_trash_icon
 
 from .ui.Monitr_UI import Ui_MainWindow
 
 TIMESTRFORMAT = "%Y-%m-%dT%H%M%S"
 
-<<<<<<< HEAD
-class Monitr_depreceated(QtWidgets.QMainWindow):
-    # TODO: keep a list of app processes and monitor them if alive.
-=======
 def logger() -> logging.Logger:
     logger = plottrlog.getLogger('plottr.apps.monitr')
     plottrlog.enableStreamHandler(True)
@@ -234,7 +216,6 @@
             model = self.model()
             assert isinstance(model, FileModel)
             model.tags_changed(self)
->>>>>>> 60ed2b8f
 
     def delete_file(self, path: Path) -> None:
         """
@@ -2641,1964 +2622,6 @@
         super().closeEvent(a0)
 
 
-def logger() -> logging.Logger:
-    logger = plottrlog.getLogger('plottr.apps.monitr')
-    plottrlog.enableStreamHandler(True)
-    logger.setLevel(plottrlog.LEVEL)
-    return logger
-
-
-def html_color_generator():
-    """
-    Generator that cycles through string colors for use in html code.
-    """
-    colors = ['red', 'blue', 'green', 'purple', 'orange', 'brown', 'magenta']
-    for color in cycle(colors):
-        yield color
-
-
-class ContentType(Enum):
-    """
-    Enum class for the types of files that are of interest in the monitored subdirectories. Contains helper methods to
-    sort files and assign colors to each file type.
-    """
-    data = auto()
-    tag = auto()
-    json = auto()
-    md = auto()
-    image = auto()
-    unknown = auto()
-
-    @classmethod
-    def sort(cls, file: Union[str, Path] = None):
-        """
-        Classifies a file type.
-
-        :param file: The file trying to be classified.
-            Can be a string representation of the directory or a pathlib.Path.
-        """
-        if not isinstance(file, str):
-            file = str(file)
-        extension = file.split(".")[-1].lower()
-        if extension == 'ddh5':
-            return ContentType.data
-        elif extension == 'tag':
-            return ContentType.tag
-        elif extension == 'json':
-            return ContentType.json
-        elif extension == 'md':
-            return ContentType.md
-        elif extension == 'jpg' or extension == 'jpeg' or extension == 'png':
-            return ContentType.image
-        else:
-            return ContentType.unknown
-
-    @classmethod
-    def sort_Qcolor(cls, item=None):
-        """
-        Returns the Qt color for the specified ContentType
-        """
-        if item == ContentType.data:
-            return QtGui.QBrush(QtGui.QColor('red'))
-        if item == ContentType.tag:
-            return QtGui.QBrush(QtGui.QColor('blue'))
-        if item == ContentType.json:
-            return QtGui.QBrush(QtGui.QColor('green'))
-        if item == ContentType.unknown:
-            return QtGui.QBrush(QtGui.QColor('black'))
-
-
-class TreeWidgetItem(QtWidgets.QTreeWidgetItem):
-    """
-    Modified class of QtWidgets.QTreeWidgetItem where the only modification is the addition of the path parameter.
-
-    :param path: The path this QTreeWidgetItem represents.
-    :param star: Indicates if this item is star.
-    :param trash: Indicates if this item is trash.
-    """
-
-    def __init__(self, path: Path, star: bool = False, trash: bool = False, *args, **kwargs):
-        super(TreeWidgetItem, self).__init__(*args, **kwargs)
-        self.path = path
-        self.star = star
-        self.trash = trash
-
-
-# TODO: Check consistency in the type of argument required for the add, delete, modified methods (if they should accept
-#  only Path or also strings.
-class FileTree(QtWidgets.QTreeWidget):
-    """
-    QTreeWidget that displays the relevant files. Addition, deletion and modification of items performed by the use of
-    pathlib.Path objects.
-
-    All QTreeWidgetItems are stored in self.main_items_dictionary where the key is the path they represent,
-    and the value is the actual TreeWidgetItem.
-    """
-    # Signal(Path) -- Emitted when the user selects the plot option in the popup menu.
-    #: Arguments:
-    #:   - The path of the ddh5 with the data for the requested plot.
-    plot_requested = Signal(Path)
-
-    # Signal(Path) -- Emitted when the user clicks on an item.
-    #: Arguments:
-    #:   - The path that the item represents.
-    item_selected = Signal(Path)
-
-    # Signal(Path) -- Emitted when the clicks on star_popup_action.
-    #: Arguments:
-    #:   - The path that the item represents.
-    item_starred = Signal(Path)
-
-    # Signal(Path) -- Emitted when the clicks on trash_popup_action.
-    #: Arguments:
-    #:   - The path that the item represents.
-    item_trashed = Signal(Path)
-
-    def __init__(self, dic, monitor_path, parent=None):
-        super().__init__(parent=parent)
-        self.main_items_dictionary = {}
-        self.monitor_path = monitor_path
-
-        # Holds the current filtering settings.
-        self.current_filter_matches = None
-        self.star_filter_status = False
-        self.hide_trash_status = False
-
-        self.star_text = 'Star'
-        self.un_star_text = 'Un-star'
-        self.trash_text = 'Trash'
-        self.un_trash_text = 'Un-trash'
-
-        self.setHeaderLabel('Files')
-        self.refresh_tree(dic)
-
-        # Popup menu.
-        self.delete_popup_action = QtWidgets.QAction('Delete')
-        self.plot_popup_action = QtWidgets.QAction('Plot')
-        self.star_popup_action = QtWidgets.QAction('Star')
-        self.trash_popup_action = QtWidgets.QAction('Trash')
-
-        self.popup_menu = QtWidgets.QMenu(self)
-
-        # Connect different signals
-        self.plot_popup_action.triggered.connect(self.emit_plot_requested_signal)
-        self.delete_popup_action.triggered.connect(self.delete_selected_item_from_directory)
-        self.star_popup_action.triggered.connect(self.emit_item_starred)
-        self.trash_popup_action.triggered.connect(self.emit_item_trashed)
-
-        self.itemChanged.connect(self.renaming_item)
-        self.itemClicked.connect(self.item_clicked)
-
-    def clear(self):
-        """
-        Clears the tree, including the main_items_dictionary.
-        """
-        super().clear()
-        self.main_items_dictionary = {}
-
-    @QtCore.Slot(str)
-    def change_filter_text_item(self, filter_str: str):
-        """
-        Matches the current text with filter_str and triggers an update of filter_items.
-
-        :param filter_str: The string to filter the tree.
-        """
-        # If the string is empty show all items in the tree.
-        if filter_str == '':
-            self.current_filter_matches = None
-            self.filter_items()
-        else:
-            try:
-                filter_pattern = re.compile(filter_str, flags=re.IGNORECASE)
-                # list of the items with matching paths.
-                matches = [value for key, value in self.main_items_dictionary.items() if
-                           filter_pattern.search(str(key.name))]
-                self.current_filter_matches = matches
-                self.filter_items()
-
-            except re.error as e:
-                logger().error(f'Regex matching failed: {e}')
-
-    def refresh_tree(self, update: Dict):
-        """
-        Deletes the entire tree and creates it again from scratch based on update.
-
-        :param update: Dictionary with the same format as the main_dictionary in the Monitr class. The structure looks
-            like::
-                update = {
-                    path_of_folder_1_containing_files : {
-                        path_of_file_1: ContentType.sort(path_of_file_1)
-                        path_of_file_2: ContentType.sort(path_of_file_2)}
-                    path_of_folder_2_containing_files : {
-                        path_of_file_1: ContentType.sort(path_of_file_1)
-                        path_of_file_2: ContentType.sort(path_of_file_2)}
-                }
-        """
-        start_timer = time.time_ns()
-        self.clear()
-        for folder_path, files_dict in update.items():
-            self.sort_and_add_tree_widget_item(folder_path, files_dict)
-        final_timer = time.time_ns() - start_timer
-        logger().info(f'generating the tree widget took: {final_timer * 10 ** -9}s')
-
-    def sort_and_add_tree_widget_item(self, file_or_folder_path: Union[Path, str], files_dict: Optional[Dict] = None):
-        """
-        Adds one or more items into the tree. The items are properly sorted and new items are created if required.
-
-        This method can create individual files or groups of them:
-            * To create an individual file, one should pass the path of the file to `file_or_folder_path` and
-              nothing else.
-            * To create multiple files inside a specific folder, one should pass the path of the folder to
-              `file_or_folder_path` and a dictionary with the path of every file as keys, and their respective file type
-              as values. The combination of both arguments should follow the same format as the `update` argument in the
-              `refresh_tree` method, where the key of the entry should be `file_or_folder_path` and the dictionary
-               containing it should be `files_dict`.
-
-        :param file_or_folder_path: `Path` of the file or folder being added to the tree.
-            Strings of the path also supported.
-        :param files_dict: Optional. If adding a file, `files_dict` should be `None`. If adding a folder, this should
-            be a dictionary with the file `Path`.
-        """
-        # Check that the new file or folder are Paths, if not convert them.
-        if isinstance(file_or_folder_path, str):
-            file_or_folder_path = Path(file_or_folder_path)
-        elif isinstance(file_or_folder_path, Path):
-            file_or_folder_path = file_or_folder_path
-        else:
-            file_or_folder_path = Path(file_or_folder_path)
-
-        # Check if the new item should have a parent item. If the new item should have a parent, but this does
-        # not yet exist, create it.
-        if file_or_folder_path.parent == self.monitor_path:
-            parent_item, parent_path = None, None
-        elif file_or_folder_path.parent in self.main_items_dictionary:
-            parent_item, parent_path = \
-                self.main_items_dictionary[file_or_folder_path.parent], file_or_folder_path.parent
-        else:
-            self.sort_and_add_tree_widget_item(file_or_folder_path.parent, None)
-            parent_item, parent_path = \
-                self.main_items_dictionary[file_or_folder_path.parent], file_or_folder_path.parent
-
-        # Create the new TreeWidgetItem.
-        tree_widget_item = TreeWidgetItem(file_or_folder_path, False, False, [str(file_or_folder_path.name)])
-        tree_widget_item.setFlags(tree_widget_item.flags() | QtCore.Qt.ItemIsEditable)
-
-        # Create and add child items if necessary.
-        if files_dict is not None:
-            for file_key, file_type in files_dict.items():
-                child = TreeWidgetItem(file_key, False, False, [str(file_key.name)])
-                child.setForeground(0, ContentType.sort_Qcolor(file_type))
-                child.setFlags(child.flags() | QtCore.Qt.ItemIsEditable)
-                self.main_items_dictionary[file_key] = child
-                tree_widget_item.addChild(child)
-
-                # Sort the children.
-                tree_widget_item.sortChildren(0, QtCore.Qt.DescendingOrder)
-
-        if parent_path is None:
-            self.main_items_dictionary[file_or_folder_path] = tree_widget_item
-            self.insertTopLevelItem(0, tree_widget_item)
-        else:
-            self.main_items_dictionary[file_or_folder_path] = tree_widget_item
-            tree_widget_item.setForeground(0, ContentType.sort_Qcolor(ContentType.sort(file_or_folder_path)))
-            parent_item.addChild(tree_widget_item)
-
-            # Sort the children after you add a new one.
-            parent_item.sortChildren(0, QtCore.Qt.DescendingOrder)
-
-    def delete_item(self, path: Path):
-        """
-        Deletes specified item from the tree.
-
-        If the item has any children, these will also be deleted with the indicated Path.
-
-        :param path: Path of the item that should be deleted.
-        """
-        if path in self.main_items_dictionary:
-            item = self.main_items_dictionary[path]
-            children = [item.child(i) for i in range(item.childCount())]
-            parent_item = item.parent()
-
-            # delete all the children if this item has any. While deleting a QTreeWidgetItem will delete all of its
-            # respective children, they are each individually deleted to make sure the internal main_items_dictionary is
-            # updated.
-            if len(children) > 0:
-                for child in children:
-                    self.delete_item(child.path)
-            if parent_item is None:
-                item_index = self.indexOfTopLevelItem(item)
-                self.takeTopLevelItem(item_index)
-            else:
-                item.parent().removeChild(item)
-            del self.main_items_dictionary[path]
-
-    def update_item(self, old_path: Path, new_path: Path, new_color: Optional[ContentType] = None):
-        """
-        Updates text and color of a TreeWidgetItem when the name (or type) of a file or directory changes.
-
-        :param old_path: The path of the TreeWidgetItem that needs to be updated.
-        :param new_path: The new Path of the TreeWidgetItem.
-        :param new_color: The updated type of file. Used to change the color of the TreeWidgetItem.
-        """
-        if old_path in self.main_items_dictionary:
-            self.main_items_dictionary[new_path] = self.main_items_dictionary.pop(old_path)
-            self.main_items_dictionary[new_path].path = new_path
-            self.main_items_dictionary[new_path].setText(0, str(new_path.name))
-            if new_color is not None:
-                self.main_items_dictionary[new_path].setForeground(0, ContentType.sort_Qcolor(new_color))
-
-    @Slot(QtCore.QPoint)
-    def on_context_menu_requested(self, pos: QtCore.QPoint):
-        """Shows the context menu when a right click happens"""
-        item = self.itemAt(pos)
-        if item is not None:
-            # If the item clicked is ddh5, also show the plot option.
-            if ContentType.sort(item.path) == ContentType.data:
-                self.popup_menu.addAction(self.plot_popup_action)
-                self.popup_menu.addSeparator()
-                self.popup_menu.addAction(self.delete_popup_action)
-                self.popup_menu.exec_(self.mapToGlobal(pos))
-                self.popup_menu.removeAction(self.plot_popup_action)
-                self.popup_menu.removeAction(self.delete_popup_action)
-            else:
-                # Sets the text of the star and trash actions according to the state of the item clicked.
-                if item.star:
-                    self.star_popup_action.setText(self.un_star_text)
-                else:
-                    self.star_popup_action.setText(self.star_text)
-
-                if item.trash:
-                    self.trash_popup_action.setText(self.un_trash_text)
-                else:
-                    self.trash_popup_action.setText(self.trash_text)
-
-                self.popup_menu.addAction(self.star_popup_action)
-                self.popup_menu.addAction(self.trash_popup_action)
-                self.popup_menu.addSeparator()
-                self.popup_menu.addAction(self.delete_popup_action)
-                self.popup_menu.exec_(self.mapToGlobal(pos))
-                self.popup_menu.removeAction(self.delete_popup_action)
-
-    def delete_selected_item_from_directory(self):
-        """Gets triggered when the user clicks on the delete option of the popup menu.
-
-        Creates a warning before deleting the file or folder. If a folder is being deleted creates a second warning.
-        """
-        item = self.currentItem()
-        warning_msg = QtWidgets.QMessageBox()
-        ret = warning_msg.question(self, 'WARNING', f'Are you sure you want to delete: {item.path} \n '
-                                                    f'This process is COMPLETELY IRREVERSIBLE. '
-                                                    f'The file will NOT be possible to recover '
-                                                    f'at ALL after deletion.',
-                                   warning_msg.No | warning_msg.Yes)
-        if ret == warning_msg.Yes:
-            if item.path.is_file():
-                item.path.unlink()
-            if item.path.is_dir():
-                second_warning = QtWidgets.QMessageBox()
-                second_ret = second_warning.question(self, 'WARNING', f'{item.path} is about to be deleted with'
-                                                                      f' anything inside of it. Please confirm again'
-                                                                      f' you want to delete this entire directory'
-                                                                      f' with all of its containing subdirectories',
-                                                     second_warning.No | second_warning.Yes)
-                if second_ret == second_warning.Yes:
-                    self._delete_entire_folder(item.path)
-                else:
-                    second_warning.information(self, 'WARNING', f'folder will not be deleted.')
-        else:
-            warning_msg.information(self, 'WARNING', 'file will not be deleted.')
-
-    def _delete_entire_folder(self, folder_path: Path):
-        """
-        Deletes every itme inside the folder_path, including any subdirectories.
-
-        :param folder_path: The folder that is going to be deleted.
-        """
-        for item in folder_path.iterdir():
-            if item.is_file():
-                item.unlink()
-            elif item.is_dir():
-                self._delete_entire_folder(item)
-        folder_path.rmdir()
-
-    @Slot(QtWidgets.QTreeWidgetItem, int)
-    def renaming_item(self, item, column):
-        """
-        Triggered every time an item changes this includes the icon of the item changing.
-
-        If the text of the item changed because the file changed name, the file gets the name changed again for the
-        same name so nothing happens. If the user changes the name in the GUI, the file or folder gets the name changed
-        and that triggers the watchdog event that updates the rest of the program. If an error while changing the name
-        happens, the text is not changed and a message pops with the error. If the icon of the item changes, nothing
-        happens
-        """
-        new_text = item.text(column)
-        path = item.path
-        # Checking if either a file or folder exists for the path. If it does it mean that the change was the icon and
-        # nothing happens.
-        if new_text != path.name:
-            try:
-                new_path = path.rename(path.parent.joinpath(new_text))
-            except Exception as e:
-                # Reset the text of the item
-                self.main_items_dictionary[path].setText(0, str(path.name))
-                # Show the error message
-                error_msg = QtWidgets.QMessageBox()
-                error_msg.setText(f"{e}")
-                error_msg.setWindowTitle(f'Could not rename directory.')
-                error_msg.exec_()
-
-    @Slot()
-    def emit_plot_requested_signal(self):
-        """
-        Emits the signal when the user selects the plot option in the popup menu. The signal is emitted with the Path of
-        the current selected item as an argument.
-        """
-        self.plot_requested.emit(self.currentItem().path)
-
-    @Slot(QtWidgets.QTreeWidgetItem, int)
-    def item_clicked(self, item, column):
-        """
-        Gets called every time the user clicks on an item. Emits item_selected signal.
-        """
-        self.item_selected.emit(item.path)
-
-    @Slot()
-    def emit_item_starred(self):
-        """
-        Emits item_starred Signal.
-        """
-        self.item_starred.emit(self.currentItem().path)
-
-    @Slot()
-    def emit_item_trashed(self):
-        """
-        Emits item_trashed Signal.
-        """
-        self.item_trashed.emit(self.currentItem().path)
-
-    def star_item(self, path: Path):
-        """
-        Changes the star status of the item in path.
-
-        If the item is un-starred, stars the item if the item is not already trash and changes its icon. If the item
-        is starred, un-stars the item and changes the icon if the item is not already trash. Triggers a check for its
-        parent item and a filter_items.
-
-        :param path: The path of the item whose star status should change
-        """
-        if path in self.main_items_dictionary:
-            item = self.main_items_dictionary[path]
-            if item.star:
-                item.star = False
-                if not item.trash:
-                    item.setIcon(0, QtGui.QIcon())
-
-            else:
-                if not item.trash:
-                    item.star = True
-                    item.setIcon(0, get_star_icon())
-
-            if path.parent in self.main_items_dictionary:
-                self.star_parent_item(path)
-            self.filter_items()
-
-    def star_parent_item(self, path: Path):
-        """
-        Checks if the parent of the path should be starred.
-
-        The parent of the path should only be starred if all of its children are starred too. If they are, star the path
-        parent and change its icon. If they are not, un-star the item and change its icon if it's not already trash.
-
-        :param path: The path of the child of the item we should check. It checks the parent of the path, not the
-            path itself.
-        """
-        item = self.main_items_dictionary[path.parent]
-        children_star = [item.child(i).star for i in range(item.childCount())]
-        if all(children_star):
-            item.star = True
-            item.setIcon(0, get_star_icon())
-        else:
-            item.star = False
-            if not item.trash:
-                item.setIcon(0, QtGui.QIcon())
-
-        parent_item = item.parent()
-        if parent_item is not None:
-            self.star_parent_item(path.parent)
-
-    def trash_item(self, path: Path):
-        """
-        Changes the trash status of the item in path.
-
-        If the item is un-trashed, trashes the item if the item is not already starred and changes its icon. If the item
-        is trash, un-trash the item and changes the icon if the item is not already starred. Triggers a check for its
-        parent item and a filter_items.
-
-        :param path: The path of the item whose star status should change
-        """
-        if path in self.main_items_dictionary:
-            item = self.main_items_dictionary[path]
-            if item.trash:
-                item.trash = False
-                if not item.star:
-                    item.setIcon(0, QtGui.QIcon())
-            else:
-                if not item.star:
-                    item.trash = True
-                    item.setIcon(0, get_trash_icon())
-
-            self.trash_parent_item(path)
-            self.filter_items()
-
-    def trash_parent_item(self, path: Path):
-        """
-        Checks if the parent of the path should be trashed.
-
-        The parent of the path should only be trashed if all of its children are trashed too. If they are,
-        trash the path parent and change its icon. If they are not, un-trash the item and change its icon if it's not
-        already star.
-
-        :param path: The path of the child of the item we should check. It checks the parent of the path, not the
-            path itself.
-        """
-        item = self.main_items_dictionary[path.parent]
-        children_trash = [item.child(i).trash for i in range(item.childCount())]
-        if all(children_trash):
-            item.trash = True
-            item.setIcon(0, get_trash_icon())
-        else:
-            item.trash = False
-            if not item.star:
-                item.setIcon(0, QtGui.QIcon())
-
-        parent_item = item.parent()
-        if parent_item is not None:
-            self.trash_parent_item(path.parent)
-
-    def update_filter_status(self, star_status: bool = False, trash_status: bool = False):
-        """
-        Update the filter status variables and triggers a filtering of items.
-
-        :param star_status: The status of the star button.
-        :param trash_status: The status of the trash button.
-        """
-        self.star_filter_status = star_status
-        self.hide_trash_status = trash_status
-
-        self.filter_items()
-
-    def filter_items(self):
-        """
-        Filters the items according to the status of the star and trash buttons and the filter line edit.
-
-        Checks each possible case and filters appropriately. For text matches, shows all children and parents of the
-        match.
-        """
-        if not self.star_filter_status and not self.hide_trash_status:
-            if self.current_filter_matches is None:
-                for item in self.main_items_dictionary.values():
-                    item.setHidden(False)
-            else:
-                for item in self.main_items_dictionary.values():
-                    if item in self.current_filter_matches:
-                        self._show_parent_item(item)
-                        children = [item.child(i) for i in range(item.childCount())]
-                        for child in children:
-                            self._show_child_item(child)
-                    else:
-                        item.setHidden(True)
-
-        elif self.star_filter_status and not self.hide_trash_status:
-            if self.current_filter_matches is None:
-                for item in self.main_items_dictionary.values():
-                    if item.star:
-                        self._show_parent_item(item)
-                    else:
-                        item.setHidden(True)
-            else:
-                for item in self.main_items_dictionary.values():
-                    if item in self.current_filter_matches and item.star:
-                        self._show_parent_item(item)
-                        children = [item.child(i) for i in range(item.childCount())]
-                        for child in children:
-                            self._show_child_item(child)
-                    else:
-                        item.setHidden(True)
-
-        elif not self.star_filter_status and self.hide_trash_status:
-            if self.current_filter_matches is None:
-                for item in self.main_items_dictionary.values():
-                    if item.trash:
-                        item.setHidden(True)
-                    else:
-                        item.setHidden(False)
-            else:
-                for item in self.main_items_dictionary.values():
-                    if item in self.current_filter_matches and not item.trash:
-                        self._show_parent_item(item)
-                        children = [item.child(i) for i in range(item.childCount())]
-                        for child in children:
-                            self._show_child_item(child)
-                    else:
-                        item.setHidden(True)
-
-        elif self.star_filter_status and self.hide_trash_status:
-            if self.current_filter_matches is None:
-                for item in self.main_items_dictionary.values():
-                    if item.star:
-                        self._show_parent_item(item)
-                    else:
-                        item.setHidden(True)
-            else:
-                for item in self.main_items_dictionary.values():
-                    if item in self.current_filter_matches and item.star and not item.trash:
-                        self._show_parent_item(item)
-                        children = [item.child(i) for i in range(item.childCount())]
-                        for child in children:
-                            self._show_child_item(child)
-                    else:
-                        item.setHidden(True)
-
-    def _show_child_item(self, item: TreeWidgetItem):
-        """
-        Helper recursive function to the item passed and all of its children.
-
-        :param item: The item that we want to show.
-        """
-        if item.childCount() == 0:
-            item.setHidden(False)
-        else:
-            item.setHidden(False)
-            for i in range(item.childCount()):
-                self._show_child_item(item.child(i))
-
-    def _show_parent_item(self, item: TreeWidgetItem):
-        """
-        Helper recursive function to the item passed and all of its parents.
-
-        :param item: The item that we want to show.
-        """
-        if item.parent() is None:
-            item.setHidden(False)
-        else:
-            item.setHidden(False)
-            self._show_parent_item(item.parent())
-
-
-class FileExplorer(QtWidgets.QWidget):
-    """
-    Helper widget to unify the FileTree with the line edit and status buttons.
-    """
-
-    def __init__(self, dic, monitor_path, *args, **kwargs):
-        super().__init__(*args, **kwargs)
-
-        self.file_tree = FileTree(dic, monitor_path, parent=self)
-        self.monitor_path = monitor_path
-
-        self.main_layout = QtWidgets.QVBoxLayout(self)
-        self.filter_and_buttons_layout = QtWidgets.QHBoxLayout()
-
-        self.filter_line_edit = QtWidgets.QLineEdit()
-        self.filter_line_edit.setPlaceholderText('Filter Items')
-
-        self.star_button = QtWidgets.QPushButton('Star')
-        self.trash_button = QtWidgets.QPushButton('Hide Trash')
-
-        self.star_button.setCheckable(True)
-        self.trash_button.setCheckable(True)
-
-        self.filter_and_buttons_layout.addWidget(self.filter_line_edit)
-        self.filter_and_buttons_layout.addWidget(self.star_button)
-        self.filter_and_buttons_layout.addWidget(self.trash_button)
-        self.main_layout.addLayout(self.filter_and_buttons_layout)
-        self.main_layout.addWidget(self.file_tree)
-
-        self.filter_line_edit.textEdited.connect(self.file_tree.change_filter_text_item)
-        self.file_tree.setContextMenuPolicy(QtCore.Qt.CustomContextMenu)
-        self.file_tree.customContextMenuRequested.connect(self.file_tree.on_context_menu_requested)
-        self.star_button.clicked.connect(self.star_button_clicked)
-        self.trash_button.clicked.connect(self.trash_button_clicked)
-
-    @Slot()
-    def star_button_clicked(self):
-        """
-        Updates the status of the buttons to the FileTree.
-        """
-        self.file_tree.update_filter_status(self.star_button.isChecked(), self.trash_button.isChecked())
-
-    @Slot()
-    def trash_button_clicked(self):
-        """
-        Updates the status of the buttons to the FileTree.
-        """
-        self.file_tree.update_filter_status(self.star_button.isChecked(), self.trash_button.isChecked())
-
-
-# TODO: Right now the data display only updates when you click on the parent folder. What happens if data is created
-#   while the folder display is open. It should absolutely update.
-class DataTreeWidget(QtWidgets.QTreeWidget):
-    """
-    Widget that displays the data of all ddh5 files inside a folder.
-
-    Displays all basic metadata of each ddh5 file. Also opens a popup menu in the ddh5 parent item to plot it.
-    """
-
-    # Signal(Path) -- Emitted when the user selects the plot option in the popup menu.
-    #: Arguments:
-    #:   - The path of the ddh5 with the data for the requested plot.
-    plot_requested = Signal(Path)
-
-    def __init__(self, data_paths, *args, **kwargs):
-        super().__init__(*args, **kwargs)
-
-        self.headerItem().setText(0, "Object")
-        self.headerItem().setText(1, "Content")
-        self.headerItem().setText(2, "Type")
-        self.paths = data_paths
-        self.data = [datadict_from_hdf5(str(data_file)) for data_file in self.paths]
-
-        # Popup menu.
-        self.plot_popup_action = QtWidgets.QAction('Plot')
-        self.popup_menu = QtWidgets.QMenu(self)
-
-        self.plot_popup_action.triggered.connect(self.emit_plot_requested_signal)
-
-        self.setContextMenuPolicy(QtCore.Qt.CustomContextMenu)
-        self.customContextMenuRequested.connect(self.on_context_menu_requested)
-
-        self.set_data()
-
-        # TODO: Test if the try-except statement here is truly necessary.
-        # try:
-        #     self.data = [datadict_from_hdf5(str(data_file)) for data_file in self.paths]
-        #     self.set_data()
-        # except Exception as e:
-        #     error_msg = QtWidgets.QMessageBox()
-        #     error_msg.setText(f'Could not load data: \n {e}')
-        #     error_msg.setWindowTitle(f'Data File Invalid.')
-        #     error_msg.exec_()
-
-    def set_data(self):
-        """
-        Fills the QTreeWidget with the data loaded in the self.data variable.
-        """
-
-        for index, data in enumerate(self.data):
-            parent_tree_widget = TreeWidgetItem(self.paths[index], False, False, self, [str(self.paths[index].name)])
-
-            data_parent = QtWidgets.QTreeWidgetItem(parent_tree_widget, ['Data'])
-            meta_parent = QtWidgets.QTreeWidgetItem(parent_tree_widget, ['Meta'])
-
-            for name, value in data.data_items():
-                column_content = [name, str(data.meta_val('shape', name))]
-                if name in data.dependents():
-                    column_content.append(f'Depends on {str(tuple(data.axes(name)))}')
-                else:
-                    column_content.append(f'Independent')
-
-                parameter_item = QtWidgets.QTreeWidgetItem(data_parent, column_content)
-
-                for meta_name, meta_value in data.meta_items(name):
-                    parameter_meta_item = QtWidgets.QTreeWidgetItem(parameter_item, [meta_name, str(meta_value)])
-
-            for name, value in data.meta_items():
-                parameter_meta_item = QtWidgets.QTreeWidgetItem(meta_parent, [name, str(value)])
-
-            parent_tree_widget.setExpanded(True)
-            data_parent.setExpanded(True)
-
-            for i in range(self.columnCount() - 1):
-                self.resizeColumnToContents(i)
-
-    @Slot(QtCore.QPoint)
-    def on_context_menu_requested(self, pos: QtCore.QPoint):
-        """
-        Gets called when the user right-clicks on an item.
-        """
-        item = self.itemAt(pos)
-        parent_item = item.parent()
-        # Check that the item is in fact a top level item and open the popup menu
-        if item is not None and parent_item is None:
-            self.popup_menu.addAction(self.plot_popup_action)
-            self.popup_menu.exec_(self.mapToGlobal(pos))
-            self.popup_menu.removeAction(self.plot_popup_action)
-
-    @Slot()
-    def emit_plot_requested_signal(self):
-        """
-        Emits the signal when the user selects the plot option in the popup menu. The signal is emitted with the Path of
-        the current selected item as an argument.
-        """
-        self.plot_requested.emit(self.currentItem().path)
-
-    def sizeHint(self):
-        height = 2 * self.frameWidth()  # border around tree
-        header_width = 0
-        if not self.isHeaderHidden():
-            header = self.header()
-            headerSizeHint = header.sizeHint()
-            height += headerSizeHint.height()
-            header_width += headerSizeHint.width()
-        rows = 0
-        it = QtWidgets.QTreeWidgetItemIterator(self)
-        while it.value() is not None:
-            rows += 1
-            index = self.indexFromItem(it.value())
-            height += self.rowHeight(index)
-            it += 1
-
-        # calculating width:
-        width = 2 * self.frameWidth()
-        for i in range(self.columnCount()):
-            width += self.sizeHintForColumn(i)
-
-        return QtCore.QSize(width, height)
-
-
-class FloatingButtonWidget(QtWidgets.QPushButton):
-    """
-    Floating button inside the textbox showing any md file. Allows editing or saving the file.
-
-    Class taken from: https://www.deskriders.dev/posts/007-pyqt5-overlay-button-widget/
-    """
-
-    # Signal() -- Emitted when the user activates save mode.
-    save_activated = Signal()
-
-    # Signal() -- Emitted when the user activates edit mode.
-    edit_activated = Signal()
-
-    def __init__(self, parent):
-        super().__init__(parent)
-        self.padding_right = 5
-        self.edit_text = 'Edit'
-        self.save_text = 'Save'
-
-        # Start in save mode (True), since you cannot edit the text. Clicks the edit button to switch to edit mode and
-        # vice versa.
-        self.state = True
-        self.setText(self.edit_text)
-
-    def update_position(self):
-        """
-        Updates the position of the button if the textbox moves or changes shape.
-        """
-        if hasattr(self.parent(), 'viewport'):
-            parent_rect = self.parent().viewport().rect()
-        else:
-            parent_rect = self.parent().rect()
-
-        if not parent_rect:
-            return
-
-        x = parent_rect.width() - self.width() - self.padding_right
-        y = parent_rect.height() - self.height()
-        self.setGeometry(x, y, self.width(), self.height())
-
-    def resizeEvent(self, event):
-        """
-        Gets called every time the resizeEvents gets triggered.
-        """
-        super().resizeEvent(event)
-        self.update_position()
-
-    def mousePressEvent(self, event):
-        """
-        Gets called when the user clicks the button. Decides in which state the button is and what signal to emit.
-        Changes the state of the button afterwards.
-        """
-        if self.state:
-            self.edit_activated.emit()
-            self.state = False
-            self.setText(self.save_text)
-        else:
-            self.save_activated.emit()
-            self.state = True
-            self.setText(self.edit_text)
-
-
-class TextEditWidget(QtWidgets.QTextEdit):
-    """
-    Widget that displays md files that are in the same folder as a ddh5 file.
-
-    It contains a floating button that allows for editing and saving changes done in the editing phase. Text is not
-    editable before clicking the button.
-    """
-
-    def __init__(self, path: Path, *args, **kwargs):
-        super().__init__(*args, **kwargs)
-        self.path = path
-
-        self.floating_button = FloatingButtonWidget(parent=self)
-        self.floating_button.hide()
-
-        size_policy = QtWidgets.QSizePolicy(QtWidgets.QSizePolicy.Minimum, QtWidgets.QSizePolicy.Minimum)
-        self.setSizePolicy(size_policy)
-
-        with open(path) as file:
-            self.file_text = file.read()
-        self.setReadOnly(True)
-        self.setPlainText(self.file_text)
-        document = QtGui.QTextDocument(self.file_text, parent=self)
-        self.setDocument(document)
-        self.text_before_edit = self.toPlainText()
-        self.floating_button.save_activated.connect(self.save_activated)
-        self.floating_button.edit_activated.connect(self.edit_activated)
-        self.document().contentsChanged.connect(self.size_change)
-
-        # Arbitrary threshold height.
-        self.max_threshold_height = 211
-        self.min_threshold_height = 2
-        self.size_change()
-
-    def resizeEvent(self, event):
-        """
-        Called every time the size of the widget changes. Triggers the change in position of the floating button.
-        """
-        super().resizeEvent(event)
-        self.floating_button.update_position()
-
-    def size_change(self):
-        """
-        Changes the minimum height of the widget. Gets called every time the document changes.
-        """
-        doc_height = self.document().size().height()
-        if doc_height <= self.min_threshold_height:
-            self.setMinimumHeight(self.min_threshold_height)
-        if doc_height <= self.max_threshold_height:
-            self.setMinimumHeight(doc_height)
-        elif doc_height > self.max_threshold_height:
-            self.setMinimumHeight(self.max_threshold_height)
-
-    def sizeHint(self):
-        super_hint = super().sizeHint()
-        height = super_hint.height()
-        width = super_hint.width()
-        if height >= self.document().size().height():
-            height = self.document().size().height()
-
-        return QtCore.QSize(width, height)
-
-    def enterEvent(self, *args, **kwargs):
-        super().enterEvent(*args, **kwargs)
-        self.floating_button.show()
-
-    def leaveEvent(self, *args, **kwargs):
-        super().enterEvent(*args, **kwargs)
-        self.floating_button.hide()
-
-    # TODO: Add a shortcut to finish editing both here and in the future the add comment line too with the same command.
-    # TODO: When the saving fails, it completely deletes the old data that's in the markdown. Develop a system where you
-    #   try creating a new file, only once you have the new file replace the old one. To test this you need to pass the
-    #   wrong type of object to the file.write line and it will fail.
-    @Slot()
-    def save_activated(self):
-        """
-        Saves the file with the current status of the text. Disables the ability to edit the text.
-        """
-        self.setReadOnly(True)
-        try:
-            with open(self.path, 'w') as file:
-                file.write(self.toPlainText())
-        except Exception as e:
-            # Set text how it was before
-            self.setText(self.text_before_edit)
-            # Show the error message
-            error_msg = QtWidgets.QMessageBox()
-            error_msg.setText(f"{e}")
-            error_msg.setWindowTitle(f'Error trying to save markdown edit.')
-            error_msg.exec_()
-
-    @Slot()
-    def edit_activated(self):
-        """
-        Gets called when the user clicks the edit floating button. Allows the user to edit the textbox.
-        """
-        self.setReadOnly(False)
-        self.text_before_edit = self.toPlainText()
-
-
-class TextInputFloatingButton(QtWidgets.QPushButton):
-    """
-    Floating button for the text input
-
-    Class taken from: https://www.deskriders.dev/posts/007-pyqt5-overlay-button-widget/
-    """
-
-    def __init__(self, parent):
-        super().__init__(parent)
-        self.paddingLeft = 5
-        self.paddingTop = 5
-        self.save_text = 'Save'
-
-        self.setText(self.save_text)
-
-    def update_position(self):
-        """
-        Updates the position of the button if the textbox moves or changes shape.
-        """
-        if hasattr(self.parent(), 'viewport'):
-            parent_rect = self.parent().viewport().rect()
-        else:
-            parent_rect = self.parent().rect()
-
-        if not parent_rect:
-            return
-
-        x = parent_rect.width() - self.width() - self.paddingLeft
-        y = parent_rect.height() - self.height() - self.paddingTop
-        self.setGeometry(x, y, self.width(), self.height())
-
-    def resizeEvent(self, event):
-        """
-        Gets called every time the resizeEvents gets triggered.
-        """
-        super().resizeEvent(event)
-        self.update_position()
-
-
-# TODO: Make sure that I always have the up to date folder dictionary for the automatic comment name function
-class TextInput(QtWidgets.QTextEdit):
-    """
-    Widget that allows to add new comment in the form of md files to the currently selected folder.
-
-    Contains a button for saving and a text edit to write the comment.
-
-    :param path: The Path of the folder where the file should be saved.
-    """
-    def __init__(self, path: Path, *args, **kwargs):
-        super().__init__(*args, **kwargs)
-        self.path = path
-
-        self.save_button = TextInputFloatingButton(parent=self)
-        self.save_button.hide()
-
-        self.save_button.clicked.connect(self.create_md_file)
-        self.document().contentsChanged.connect(self.size_change)
-
-        # Arbitrary threshold height.
-        self.max_threshold_height = 211
-        self.min_threshold_height = 45
-        self.size_change()
-
-    def create_md_file(self):
-        """
-        Saves the new comment in a new md file.
-
-        When the user clicks the save button a dialog appears to input name. A default name is selected based on the
-        number of md files that already exists in that folder.
-        """
-        current_text = self.toPlainText()
-        t = time.localtime()
-
-        time_str = time.strftime(TIMESTRFORMAT, t)
-        dialog_text, response = QtWidgets.QInputDialog.getText(self, "Input comment name", "Name:",)
-
-        if response:
-            if dialog_text[-3:] != '.md':
-                if dialog_text == '':
-                    dialog_text = time_str + '.md'
-                else:
-                    dialog_text = time_str + '_' + dialog_text + '.md'
-            try:
-                comment_path = self.path.joinpath(dialog_text)
-                if not comment_path.is_file():
-                    with open(comment_path, 'w') as file:
-                        file.write(current_text)
-                    self.setText('')
-                else:
-                    error_msg = QtWidgets.QMessageBox()
-                    error_msg.setText(f"File: {comment_path} already exists, please select a different file name.")
-                    error_msg.setWindowTitle(f'Error trying to save comment.')
-                    error_msg.exec_()
-
-            except Exception as e:
-                # Show the error message
-                error_msg = QtWidgets.QMessageBox()
-                error_msg.setText(f"{e}")
-                error_msg.setWindowTitle(f'Error trying to save comment.')
-                error_msg.exec_()
-
-    def resizeEvent(self, event):
-        """
-        Called every time the size of the widget changes. Triggers the change in position of the floating button.
-        """
-        super().resizeEvent(event)
-        self.save_button.update_position()
-
-    def enterEvent(self, *args, **kwargs):
-        super().enterEvent(*args, **kwargs)
-        self.save_button.show()
-
-    def leaveEvent(self, *args, **kwargs):
-        super().enterEvent(*args, **kwargs)
-        self.save_button.hide()
-
-    def size_change(self):
-        """
-        Changes the minimum height of the widget. Gets called every time the document changes.
-        """
-        doc_height = self.document().size().height()
-        if doc_height <= self.min_threshold_height:
-            self.setMinimumHeight(self.min_threshold_height)
-        elif doc_height <= self.max_threshold_height:
-            self.setMinimumHeight(doc_height)
-        elif doc_height > self.max_threshold_height:
-            self.setMinimumHeight(self.max_threshold_height)
-
-    def sizeHint(self):
-        super_hint = super().sizeHint()
-        height = super_hint.height()
-        width = super_hint.width()
-        if height >= self.document().size().height():
-            height = self.document().size().height()
-        return QtCore.QSize(width, height)
-
-
-class ImageViewer(QtWidgets.QLabel):
-    """
-    Widget to display images that scale for the space given.
-
-    :param path_file: The path of the image.
-    """
-    def __init__(self, path_file: Path, *args, **kwargs):
-        super().__init__(*args, **kwargs)
-        self.setScaledContents(True)
-        self.pixmap = QtGui.QPixmap(str(path_file))
-        self.original_height = self.pixmap.height()
-        self.original_width = self.pixmap.width()
-        self.setPixmap(self.pixmap)
-
-        self.setMinimumWidth(1)
-
-    def resizeEvent(self, event: QtGui.QResizeEvent) -> None:
-        super().resizeEvent(event)
-        self.scale_image()
-
-    def scale_image(self):
-        """
-        Scales the image, gets called every time the widget changes size.
-        """
-        parent_width = self.parent().width()
-        self.pixmap.scaled(parent_width, parent_width, QtCore.Qt.KeepAspectRatio)
-
-
-class VerticalScrollArea(QtWidgets.QScrollArea):
-    """
-    Custom QScrollArea. Allows for only vertical scroll instead of vertical and horizontal.
-    """
-    def __init__(self, *args, **kwargs):
-        super().__init__(*args, **kwargs)
-
-        self.setVerticalScrollBarPolicy(QtCore.Qt.ScrollBarAsNeeded)
-        self.setHorizontalScrollBarPolicy(QtCore.Qt.ScrollBarAlwaysOff)
-        self.setWidgetResizable(True)
-
-    def eventFilter(self, a0: QtCore.QObject, a1: QtCore.QEvent) -> bool:
-        self.setMinimumWidth(self.widget().minimumSizeHint().width())
-        return super().eventFilter(a0, a1)
-
-
-class TagLabel(QtWidgets.QWidget):
-    """
-    Widget that displays the tags passed in the argument. The tags will each be displayed in a different color.
-
-    :param tags: List of each tag that should be displayed.
-    """
-
-    def __init__(self, tags: List[str], *args, **kwargs):
-        super().__init__(*args, **kwargs)
-
-        self.tags = tags
-        self.html_tags = []
-
-        if not tags:
-            self.tags_str = 'No labels present.'
-        else:
-            color_generator = html_color_generator()
-
-            # Add every tag followed by a come, except the last item.
-            for i in range(len(self.tags) - 1):
-                html_str = f'<font color={next(color_generator)}>{self.tags[i]}, </font>'
-                self.html_tags.append(html_str)
-
-            # Last item is followed by a dot instead of a coma.
-            html_str = f'<font color={next(color_generator)}>{self.tags[-1]}.</font>'
-            self.html_tags.append(html_str)
-
-            self.tags_str = ''.join(self.html_tags)
-
-        self.header_label = QtWidgets.QLabel('This is tagged by:', parent=self)
-        self.tags_label = QtWidgets.QLabel(self.tags_str, parent=self)
-        self.tags_label.setWordWrap(True)
-        self.tags_label.setIndent(30)
-
-        self.layout = QtWidgets.QVBoxLayout()
-        self.layout.addWidget(self.header_label)
-        self.layout.addWidget(self.tags_label)
-
-        self.setLayout(self.layout)
-
-        size_policy = QtWidgets.QSizePolicy(QtWidgets.QSizePolicy.Minimum, QtWidgets.QSizePolicy.Fixed)
-        self.setSizePolicy(size_policy)
-
-
-# TODO: look over logger and start utilizing in a similar way like instrument server is being used right now.
-# TODO: Test deletion of nested folder situations for large data files to see if this is fast enough.
-class Monitr(QtWidgets.QMainWindow):
-    def __init__(self, monitorPath: str = '.',
-                 parent: Optional[QtWidgets.QMainWindow] = None):
-
-        super().__init__(parent=parent)
-
-        # Instantiate variables.
-        self.main_dictionary = {}
-        self.collapsed_state_dictionary = {}
-        self.monitor_path = Path(monitorPath)
-        self.currently_selected_folder = None
-
-        # Create GUI elements.
-
-        # layout
-        self.main_partition_layout = QtWidgets.QHBoxLayout()
-        self.main_partition_splitter = QtWidgets.QSplitter()
-        self.file_tree_layout = QtWidgets.QVBoxLayout()
-        self.file_tree_dummy_widget_holder = QtWidgets.QWidget()
-        self.expand_collapse_refresh_layout = QtWidgets.QHBoxLayout()
-        self.dummy_widget = QtWidgets.QWidget()
-
-        # Left side of the main window
-
-        # Buttons
-        self.expand_all_button = QtWidgets.QPushButton('Expand all')
-        self.collapse_all_button = QtWidgets.QPushButton('Collapse all')
-        self.refresh_button = QtWidgets.QPushButton('Refresh')
-
-        # Adding buttons to layout
-        self.expand_collapse_refresh_layout.addWidget(self.refresh_button)
-        self.expand_collapse_refresh_layout.addWidget(self.expand_all_button)
-        self.expand_collapse_refresh_layout.addWidget(self.collapse_all_button)
-
-        self.file_explorer = FileExplorer(self.main_dictionary, self.monitor_path, parent=self.dummy_widget)
-        self.tree = self.file_explorer.file_tree
-        self.file_tree_layout.addWidget(self.file_explorer)
-
-        self.file_tree_layout.addLayout(self.expand_collapse_refresh_layout)
-
-        self.file_tree_dummy_widget_holder.setLayout(self.file_tree_layout)
-
-        # Setting a stretch policy so the extra space goes to the right side of the screen and not the file explorer.
-        file_tree_dummy_widget_holder_size_policy = QtWidgets.QSizePolicy(QtWidgets.QSizePolicy.Preferred,
-                                                                          QtWidgets.QSizePolicy.Preferred)
-        file_tree_dummy_widget_holder_size_policy.setHorizontalStretch(1)
-        file_tree_dummy_widget_holder_size_policy.setVerticalStretch(0)
-        self.file_tree_dummy_widget_holder.setSizePolicy(file_tree_dummy_widget_holder_size_policy)
-
-        self.main_partition_splitter.addWidget(self.file_tree_dummy_widget_holder)
-
-        # Setting up the right part of the window.
-
-        # Setting internal variables for right side layout.
-        self.data_window = None
-        self.text_input = None
-        self.file_windows = []
-        self.scroll_area = None
-        self.file_windows_splitter = None
-        self.tag_label = None
-        self.right_side_layout_dummy_holder = QtWidgets.QWidget()
-
-        self.right_side_layout = QtWidgets.QVBoxLayout()
-        self.right_side_layout_dummy_holder.setLayout(self.right_side_layout)
-        self.setCentralWidget(self.main_partition_splitter)
-
-        # debug items
-        # self.debug_layout = QtWidgets.QHBoxLayout()
-        # self.main_dict_button = QtWidgets.QPushButton(f'Print main dictionary')
-        # self.tree_main_dict_button = QtWidgets.QPushButton(f'print tree dict')
-        # self.debug_layout.addWidget(self.main_dict_button)
-        # self.debug_layout.addWidget(self.tree_main_dict_button)
-        # self.main_dict_button.clicked.connect(self.print_main_dictionary)
-        # self.tree_main_dict_button.clicked.connect(self.print_tree_main_dictionary)
-        # self.file_tree_layout.addLayout(self.debug_layout)
-        # self.text_edit_item = None
-
-        self.refresh_files()
-
-        # Set the watcher.
-        self.watcher_thread = QtCore.QThread(parent=self)
-        self.watcher = WatcherClient(self.monitor_path)
-        self.watcher.moveToThread(self.watcher_thread)
-        self.watcher_thread.started.connect(self.watcher.run)
-
-        self.expand_all_button.clicked.connect(self.tree.expandAll)
-        self.collapse_all_button.clicked.connect(self.tree.collapseAll)
-        self.refresh_button.clicked.connect(self.refresh_files)
-
-        self.tree.plot_requested.connect(self.on_plot_data)
-        self.tree.item_selected.connect(self.on_new_folder_selected)
-        self.tree.item_starred.connect(self.on_new_item_starred)
-        self.tree.item_trashed.connect(self.on_new_item_trashed)
-
-        # Connect the Signals.
-        self.watcher.moved.connect(self.on_file_moved)
-        self.watcher.created.connect(self.on_file_created)
-        self.watcher.deleted.connect(self.on_file_deleted)
-        self.watcher.modified.connect(self.on_file_modified)
-        self.watcher.closed.connect(self.on_file_closed)
-
-        self.watcher_thread.start()
-
-    def refresh_files(self):
-        """
-        Refreshes the main dictionary by reading all the files in the monitor path.
-        """
-        start_timer = time.time_ns()
-        walk_results = [i for i in os.walk(self.monitor_path)]
-
-        # Sorts the results of the walk. Creates a dictionary of all the current files and directories in the
-        # monitor_path with the following structure:
-        # {Directory_1: {file_1: file_type
-        #                file_2: file_type}
-        #  Directory_2: {file_1: file_type
-        #                file_2: file_type}...}
-        self.main_dictionary = {Path(walk_entry[0]): {Path(walk_entry[0]).joinpath(file): ContentType.sort(file)
-                                                      for file in walk_entry[2]} for walk_entry in walk_results
-                                if 'data.ddh5' in walk_entry[2]}
-        # Changed to not send any children
-        self.tree.refresh_tree({key: None for key in self.main_dictionary.keys()})
-
-        # Filters what folders should be starred.
-        starred_folders = [Path(walk_entry[0]) for walk_entry in walk_results if '__star__.tag' in walk_entry[2] and
-                           Path(walk_entry[0]) in self.main_dictionary]
-
-        # Filters what folders should be trashed.
-        trash_folders = [Path(walk_entry[0]) for walk_entry in walk_results if '__trash__.tag' in walk_entry[2] and
-                         Path(walk_entry[0]) in self.main_dictionary]
-
-        # Check that there aren't any folder with both tags in it
-        matching_items = set(starred_folders) & set(trash_folders)
-
-        # Delete every double tag from the lists and actual files.
-        for match in matching_items:
-            starred_folders.remove(match)
-            trash_folders.remove(match)
-
-            star_path = match.joinpath('__star__.tag')
-            trash_path = match.joinpath('__trash__.tag')
-            star_path.unlink()
-            trash_path.unlink()
-
-        # Warn the user that repeated tags have been found and deleted.
-        if len(matching_items) > 0:
-            logger().error(f'Both star and trash tag have been found and deleted from the following folders:'
-                           f' {matching_items} ')
-
-        for folder in starred_folders:
-            self.tree.star_item(folder)
-        for folder in trash_folders:
-            self.tree.trash_item(folder)
-
-        final_timer = time.time_ns() - start_timer
-        logger().info(f'refreshing files took: {final_timer * 10 ** -9}s')
-
-    @QtCore.Slot(FileSystemEvent)
-    def on_file_created(self, event: FileSystemEvent):
-        """
-        Triggered every time a file or directory is created. Identifies if the new created file is relevant and adds it
-        to the main dictionary.
-        """
-        # logger().info(f'file created: {event}')
-        path = Path(event.src_path)
-        # I am never interested in adding a folder into the tree. only interested in folders if a dataset is in them.
-        if path.suffix != '':
-            if path.suffix == '.ddh5':
-                self._add_new_ddh5_file(path)
-            else:
-                # Checks that we are interested in the folder containing the new file and that the file is not already
-                # in the main_dictionary.
-                if path.parent in self.main_dictionary:
-                    if path not in self.main_dictionary[path.parent]:
-                        self.main_dictionary[path.parent].update({path: ContentType.sort(path.name)})
-                        self._check_special_tag_creation(path)
-
-                        # Changed to not add children to the tree
-                        # self.tree.sort_and_add_tree_widget_item(path)
-
-            # If a file is created in the currently displaying folder update the right side.
-            if path.parent == self.currently_selected_folder:
-                self.generate_right_side_window(self.currently_selected_folder)
-
-    @QtCore.Slot(FileSystemEvent)
-    def on_file_deleted(self, event: FileSystemEvent):
-        """
-        Triggered every time a file or directory is deleted. Identifies if the deleted file is relevant and deletes it
-        and any other non-relevant files.
-        """
-        # logger().info(f'file deleted: {event}')
-        path = Path(event.src_path)
-
-        # Check if a folder has been deleted.
-        if path.suffix == '':
-            if path in self.main_dictionary:
-                del self.main_dictionary[path]
-                self.tree.delete_item(path)
-
-            else:
-                # Checks if the deleted folder contains other folders that do hold datasets, even if the deleted folder
-                # does not and delete them too.
-                children_folders = [key for key in self.main_dictionary.keys() if key.is_relative_to(path)]
-                if len(children_folders) >= 1:
-                    for child in children_folders:
-                        del self.main_dictionary[child]
-                    self.tree.delete_item(path)
-
-        else:
-            # Check that the deleted file is of interest.
-            if path.parent in self.main_dictionary:
-                if path in self.main_dictionary[path.parent]:
-                    if path.suffix == '.ddh5':
-                        # checking if there is another ddh5 file in that directory:
-                        all_ddh5_files_in_folder = [file for file in self.main_dictionary[path.parent].keys() if
-                                                    file.suffix == '.ddh5']
-
-                        # If there is more than a single ddh5 file in the folder, delete just the deleted file from the
-                        # main dictionary.
-                        if len(all_ddh5_files_in_folder) > 1:
-                            del self.main_dictionary[path.parent][path]
-                            self.tree.delete_item(path)
-                        else:
-                            self._delete_parent_folder(path)
-                    else:
-                        if path.name == '__star__.tag':
-                            self.tree.star_item(path.parent)
-                        elif path.name == '__trash__.tag':
-                            self.tree.trash_item(path.parent)
-
-                        del self.main_dictionary[path.parent][path]
-                        self.tree.delete_item(path)
-
-            # If a file gets deleted from the currently selected folder, update the right side.
-            if path.parent == self.currently_selected_folder:
-                self.generate_right_side_window(self.currently_selected_folder)
-
-    @QtCore.Slot(FileSystemEvent)
-    def on_file_moved(self, event: FileSystemEvent):
-        """
-        Triggered every time a file or folder is moved, this includes a file or folder changing names.
-        Updates both the `main_dictionary` and the file tree.
-        """
-        # logger().info(f'File moved: {event}')
-        # File moved gets triggered with None and '', for the event paths. From what I can tell, they are not useful,
-        # so we ignore them.
-        if event.src_path is not None and event.src_path != ''\
-                and event.dest_path is not None and event.dest_path != '':
-            src_path = Path(event.src_path)
-            dest_path = Path(event.dest_path)
-            if event.is_directory:
-                if src_path in self.main_dictionary:
-                    self.main_dictionary[dest_path] = self.main_dictionary.pop(src_path)
-
-                # The change might be to a parent folder which is not being kept track of in the main_dictionary,
-                # but still needs updating in the GUI.
-                self.tree.update_item(src_path, dest_path)
-
-            # If a file becomes a ddh5, create a new ddh5 and delete the old entry.
-            elif src_path.suffix != '.ddh5' and dest_path.suffix == '.ddh5':
-                # Checks if the new ddh5 is in an already kept track folder. If so delete the out of data info.
-                if src_path.parent in self.main_dictionary:
-                    del self.main_dictionary[src_path.parent][src_path]
-                    self.tree.delete_item(src_path)
-                elif dest_path.parent in self.main_dictionary:
-                    del self.main_dictionary[dest_path.parent][src_path]
-                    self.tree.delete_item(src_path)
-                self._add_new_ddh5_file(dest_path)
-            # If a file stops being a ddh5.
-            elif src_path.suffix == '.ddh5' and dest_path.suffix != '.ddh5':
-                # Check how many ddh5 files in the parent folder.
-                ddh5_files = [file for file in self.main_dictionary[src_path.parent].keys() if file.suffix == '.ddh5']
-                # If just 1 or less, delete the entire folder.
-                if len(ddh5_files) <= 1:
-                    self._delete_parent_folder(src_path)
-                else:
-                    # TODO: get here and particularly test this case.
-                    self._update_change_of_file(src_path, dest_path)
-
-            # The change might be to a parent folder which is not being kept track of in the main_dictionary, but still
-            # needs updating in the GUI.
-            else:
-                self._update_change_of_file(src_path, dest_path)
-                self.tree.update_item(src_path, dest_path)
-
-    @QtCore.Slot(FileSystemEvent)
-    def on_file_modified(self, event):
-        """
-        Gets called every time a file or folder gets modified.
-        If the file gets modified in the currently selected folder updates the right side of the screen.
-        """
-        # logger().info(f'file modified: {event}')
-        # path = Path(event.src_path)
-        # print(f'after the logging of modified.')
-        # if path.parent == self.currently_selected_folder:
-        #     self.new_folder_selected(path.parent)
-        pass
-
-    @QtCore.Slot(FileSystemEvent)
-    def on_file_closed(self, event):
-        """
-        Gets called every time a file is closed
-        """
-        # logger().info(f'file closed: {event}')
-        pass
-
-    def _update_change_of_file(self, src_path: Path, dest_path: Path):
-        """
-        Helper function that updates a file that has changed its file type.
-
-        :param src_path: The path of the file before the modification.
-        :param dest_path: The path of the file after the modification.
-        """
-        # Checks that the difference is not a star or trash tag.
-        if src_path.name == '__star__.tag' and dest_path.name != '__star__.tag':
-            self.tree.star_item(src_path.parent)
-        elif src_path.name == '__trash__.tag' and dest_path.name != '__trash__.tag':
-            self.tree.trash_item(src_path.parent)
-
-        if src_path.name != dest_path.name:
-            self._check_special_tag_creation(dest_path)
-
-        if src_path.parent in self.main_dictionary:
-            del self.main_dictionary[src_path.parent][src_path]
-            self.main_dictionary[src_path.parent][dest_path] = ContentType.sort(dest_path)
-            self.tree.update_item(src_path, dest_path)
-        elif dest_path.parent in self.main_dictionary:
-            del self.main_dictionary[dest_path.parent][src_path]
-            self.main_dictionary[dest_path.parent][dest_path] = ContentType.sort(dest_path)
-            self.tree.update_item(src_path, dest_path)
-
-    def _check_special_tag_creation(self, path):
-        """
-        Checks that there is only 1 special tag file in the folder. Creates a message if it already finds a special tag
-        file and deletes it.
-
-        :param path: The path of the new file.
-        """
-        if path.name == '__star__.tag':
-            trash_file = path.parent.joinpath('__trash__.tag')
-            # If there is a trash file in a folder that is being starred delete the star file and raise
-            # a warning.
-            if trash_file.is_file():
-                path.unlink()
-                error_msg = QtWidgets.QMessageBox()
-                error_msg.setText(f'Folder is already star. Please do not star a trash folder '
-                                  f' \n {path} was deleted ')
-                error_msg.setWindowTitle(f'Deleting __star__.tag')
-                error_msg.exec_()
-            else:
-                self.tree.star_item(path.parent)
-        elif path.name == '__trash__.tag':
-            star_path = path.parent.joinpath('__star__.tag')
-            # If there is a star file in a folder that is being trash delete the star file and raise
-            # a warning.
-            if star_path.is_file():
-                path.unlink()
-                error_msg = QtWidgets.QMessageBox()
-                error_msg.setText(f'Folder is already trash. Please do not trash a star folder '
-                                  f' \n {path} was deleted ')
-                error_msg.setWindowTitle(f'Deleting __star__.tag')
-                error_msg.exec_()
-            else:
-                self.tree.trash_item(path.parent)
-
-    def _add_new_ddh5_file(self, path: Path):
-        """
-        Adds a new ddh5 file to the `main_dictionary` and on the file tree.
-
-        :param path: The path of the new ddh5 file.
-        """
-        if path.parent in self.main_dictionary:
-            parent_dict = self.main_dictionary[path.parent]
-            if path not in parent_dict:
-                # Goes through the parent folder and checks if there are other files that
-                # are not in the main_dictionary.
-                new_files = {file: ContentType.sort(file) for file in path.parent.iterdir() if
-                             file not in parent_dict and str(file.suffix) != ''}
-                parent_dict.update(new_files)
-                for file_path in new_files.keys():
-                    self.tree.sort_and_add_tree_widget_item(file_path)
-        else:
-            # Gets all the files in the folder containing the new ddh5 file.
-            new_entry = {
-                path.parent: {file: ContentType.sort(file) for file in path.parent.iterdir() if str(file.suffix) != ''}}
-            self.main_dictionary.update(new_entry)
-            self.tree.sort_and_add_tree_widget_item(path.parent)
-
-            # Commented out to not show children
-            # for file_path in new_entry[path.parent].keys():
-            #     self.tree.sort_and_add_tree_widget_item(file_path)
-
-    def _delete_parent_folder(self, path: Path):
-        """
-        Deletes the parent folder of a recently deleted ddh5 file. For nested folders, it makes sure to delete the
-        outermost folder that does not contain any other important files or folders.
-
-        :param path: The path of the deleted ddh5.
-        """
-        index_of_deletion = None
-        parent_dict = self.main_dictionary.pop(path.parent)
-        # Going through all parent folder to check what parent should be removed from the tree. This happens when the
-        # deleted folder has parent folders whose only important child folder is the folder being deleted.
-        for index, parent in enumerate(path.parents):
-            # Checks what children folders in the current parent.
-            contains = [folder for folder in self.main_dictionary.keys() if folder.is_relative_to(parent)]
-
-            # Because the folder being deleted has already been removed from the main_directory,
-            # any other item in contains is a separate folder that should not be deleted.
-            if len(contains) >= 1:
-                # The index of deletion is index - 1 because we want to delete the outermost parent that is not shared
-                # with any other folder in the main_dict, meaning the child of the current folder.
-                index_of_deletion = index - 1
-                # break the loop since the folder that should be deleted from the tree was found.
-                break
-        if index_of_deletion is None:
-            # This should never happen. Logging a warning to indicate that something went wrong.
-            logger().warning(f'could not find a parent a parent for: {path}. \n Doing nothing for now.')
-        # If index_of_deletion is -1 it means that the parent folder of the deleted child contains other folders
-        # of interest, so we only want to delete the files from the tree.
-        elif index_of_deletion == -1:
-            for file_path in parent_dict:
-                self.tree.delete_item(file_path)
-        else:
-            self.tree.delete_item(path.parents[index_of_deletion])
-
-    @Slot(Path)
-    def on_plot_data(self, path):
-        """
-        Starts an autoplot window in a different process for the ddh5 in the path
-
-        :param path: The Path item directing to the ddh5 file that should be plotted.
-         """
-        plot_app = 'plottr.apps.autoplot.autoplotDDH5'
-        process = launchApp(plot_app, str(path), 'data')
-
-    # Debug function
-    @Slot()
-    def print_main_dictionary(self):
-        """Debug function. Prints main dictionary"""
-        pprint.pprint(self.main_dictionary)
-
-    # Debug function
-    @Slot()
-    def print_tree_main_dictionary(self):
-        """Debug function. Prints the tree main dictionary"""
-        # size_dict = {}
-        # for item in self.file_windows:
-        #     if isinstance(item.widget, ImageViewer):
-        #         print(f'I found an ImageViewer with title: {item.plainTitle}')
-        #         width = item.widget.frameGeometry().width()
-        #         height = item.widget.frameGeometry().height()
-        #         size_dict[item.plainTitle] = {'actual size': (width, height),
-        #                                       'item_sizeHint': item.sizeHint(),
-        #                                       'widget_sizeHint': item.widget.sizeHint(),
-        #                                       'pixmap_size:': item.widget.pixmap.size(),
-        #                                       'minimum_height': item.widget.minimumHeight(),
-        #                                       'minimum_width': item.widget.minimumWidth()}
-        #
-        # print(f'here comes the dictionary. remember: WIDTH, HEIGHT')
-
-        file_tree = self.file_explorer.file_tree.main_items_dictionary
-        print_dict = {file_name: dict(star=file.star, trash=file.trash) for file_name, file in file_tree.items()}
-        pprint.pprint(print_dict)
-
-    @Slot(Path)
-    def on_new_folder_selected(self, path):
-        """
-        Gets called when the user selects a folder in the main file tree. Calls the function that generates the right
-        side of the screen.
-
-        :param path: The path of the folder being selected
-        """
-        self.generate_right_side_window(path)
-
-    def generate_right_side_window(self, path):
-        """
-        Generates the right side of the screen.
-
-        :param path: The path of the folder where the files to create the right side are being created/
-        """
-        # Check that it is a folder that has a ddh5 inside
-        if path in self.main_dictionary:
-
-            # If it's the first time, create the right side scroll area and add it to the splitter.
-            if self.scroll_area is None:
-                self.scroll_area = VerticalScrollArea()
-                self.scroll_area.setWidget(self.right_side_layout_dummy_holder)
-                self.main_partition_splitter.addWidget(self.scroll_area)
-
-            # Check if this is the first time we are selecting a folder.
-            # If it isn't update the collapsed state dictionary
-            if self.currently_selected_folder is not None:
-                self.collapsed_state_dictionary[self.currently_selected_folder] = \
-                    {window.plainTitle: window.btn.isChecked() for window in self.file_windows}
-            collapsed_settings = {}
-            if path in self.collapsed_state_dictionary:
-                collapsed_settings = self.collapsed_state_dictionary[path]
-
-            self.currently_selected_folder = path
-            self.clear_right_layout()
-            self.add_tag_label(path)
-            self.add_data_window(path)
-            self.add_text_input(path)
-            self.add_all_files(path, collapsed_settings)
-
-        self.main_partition_splitter.setStretchFactor(0, 0)
-        self.main_partition_splitter.setStretchFactor(1, 255)
-
-    def add_data_window(self, path: Path):
-        """
-        Create the widget to display the data.
-
-        :param path: The path of the folder being selected
-        """
-        data_files = [file for file, file_type in self.main_dictionary[path].items()
-                      if file_type == ContentType.data]
-
-        self.data_window = Collapsible(DataTreeWidget(data_files), 'Data Display')
-        self.data_window.widget.plot_requested.connect(self.on_plot_data)
-
-        size_policy = QtWidgets.QSizePolicy(QtWidgets.QSizePolicy.Minimum, QtWidgets.QSizePolicy.Expanding)
-        self.data_window.setSizePolicy(size_policy)
-
-        self.right_side_layout.addWidget(self.data_window)
-
-    def add_tag_label(self, path: Path):
-        """
-        Add the tags present in the folder selected.
-
-        :param path: The path of the folder being selected
-        """
-        tags = [str(label.stem) for label, file_type in self.main_dictionary[path].items()
-                if file_type == ContentType.tag]
-
-        self.tag_label = TagLabel(tags)
-        self.right_side_layout.addWidget(self.tag_label)
-
-    def add_text_input(self, path):
-        """
-        Adds the widget to add a comment in the selected folder.
-
-        :param path: The path of the folder being selected
-        """
-        self.text_input = Collapsible(TextInput(path), title='Add Comment:')
-        self.right_side_layout.addWidget(self.text_input)
-
-    # TODO: Modify the complex number showing, so it shows real units instead of 0s and 1s.
-    # TODO: add expand all to the json viewer.
-    # TODO: make the json viewer editable.
-    def add_all_files(self, path: Path, collapsed_settings: Dict[str, bool] = {}):
-        """
-        Adds all other md, json or images files on the right side of the screen.
-
-        :param path: The path of the folder being selected.
-        :param collapsed_settings: Contains previous state (if exists) of each widget so that the function can generate
-            them expanded or collapsed appropriately.
-        """
-        # Generate a sorted list of the files I need to display a window
-        files = [(file, file_type) for file, file_type in self.main_dictionary[path].items()
-                 if file_type == ContentType.json or
-                 file_type == ContentType.md or
-                 file_type == ContentType.image]
-
-        # Adding extra check if multiple files get deleted at once to update with files that do exists
-        files = [file for file in files if file[0].is_file()]
-
-        files = sorted(files, key=lambda x: str.lower(x[0].name), reverse=True)
-        for file, file_type in files:
-            if file_type == ContentType.json:
-
-                collapsed_option = False
-                # Check if there are collapsed settings for this file and apply them.
-                if file.name in collapsed_settings:
-                    collapsed_option = collapsed_settings[file.name]
-                json_view = Collapsible(widget=QtWidgets.QTreeView(), title=file.name, expanding=collapsed_option)
-                json_view.widget.setVisible(collapsed_option)
-                json_view.btn.setChecked(collapsed_option)
-                if collapsed_option:
-                    json_view.btn.setText(json_view.expandedTitle)
-                else:
-                    json_view.btn.setText(json_view.collapsedTitle)
-
-                json_model = JsonModel(json_view)
-
-                json_view.widget.setModel(json_model)
-
-                with open(file) as json_file:
-                    json_model.load(json.load(json_file))
-
-                for i in range(len(json_model._headers)):
-                    json_view.widget.resizeColumnToContents(i)
-
-                self.file_windows.append(json_view)
-                self.right_side_layout.addWidget(json_view)
-
-            elif file_type == ContentType.md:
-
-                collapsed_option = True
-                # Check if there are collapsed settings for this file and apply them.
-                if file.name in collapsed_settings:
-                    collapsed_option = collapsed_settings[file.name]
-                plain_text_edit = Collapsible(widget=TextEditWidget(path=file), title=file.name, expanding=collapsed_option)
-                plain_text_edit.widget.setVisible(collapsed_option)
-                plain_text_edit.btn.setChecked(collapsed_option)
-                if collapsed_option:
-                    plain_text_edit.btn.setText(plain_text_edit.expandedTitle)
-                else:
-                    plain_text_edit.btn.setText(plain_text_edit.collapsedTitle)
-
-                self.file_windows.append(plain_text_edit)
-                self.right_side_layout.addWidget(plain_text_edit)
-
-            elif file_type == ContentType.image:
-
-                collapsed_option = False
-                # Check if there are collapsed settings for this file and apply them.
-                if file.name in collapsed_settings:
-                    collapsed_option = collapsed_settings[file.name]
-
-                label = Collapsible(ImageViewer(file, parent=self.right_side_layout_dummy_holder),
-                                    title=file.name, expanding=collapsed_option)
-                label.widget.setVisible(collapsed_option)
-                label.btn.setChecked(collapsed_option)
-                if collapsed_option:
-                    label.btn.setText(label.expandedTitle)
-                else:
-                    label.btn.setText(label.collapsedTitle)
-
-                self.file_windows.append(label)
-                self.right_side_layout.addWidget(label)
-
-    def clear_right_layout(self):
-        """
-        Clears every item on the right side of the screen.
-        """
-
-        if self.data_window is not None:
-            self.right_side_layout.removeWidget(self.data_window)
-            self.data_window.deleteLater()
-            self.data_window = None
-
-        if self.tag_label is not None:
-            self.right_side_layout.removeWidget(self.tag_label)
-            self.tag_label.deleteLater()
-            self.tag_label = None
-
-        if self.text_input is not None:
-            self.right_side_layout.removeWidget(self.text_input)
-            self.text_input.deleteLater()
-            self.text_input = None
-
-        if len(self.file_windows) >= 1:
-            for window in self.file_windows:
-                self.right_side_layout.removeWidget(window)
-                window.deleteLater()
-            self.file_windows = []
-
-    @Slot(Path)
-    def on_new_item_starred(self, path: Path):
-        """
-        Gets called every time the user decides to star an item. Checks whether the item is a folder of interest or a
-        parent of one and stars or un-stars depending on whether a star tag already exists.
-
-        :param path: The path of the folder being starred.
-        """
-        if path in self.main_dictionary:
-            star_path = path.joinpath('__star__.tag')
-            trash_path = path.joinpath('__trash__.tag')
-            # If a trash file in the star folder exists, delete it.
-            if trash_path.is_file():
-                trash_path.unlink()
-
-            # If the folder is already a starred folder, un-star it.
-            if star_path.is_file():
-                star_path.unlink()
-            else:
-                with open(star_path, 'w') as file:
-                    file.write('')
-        else:
-            children_folders = [folder for folder in self.main_dictionary.keys() if folder.is_relative_to(path)]
-            n_star_tags = 0
-            for child in children_folders:
-                star_path = child.joinpath('__star__.tag')
-                if star_path.is_file():
-                    n_star_tags += 1
-
-            # If there are more children folders than star tags, we are starring the parent folder.
-            if len(children_folders) > n_star_tags:
-                # Same process as individually staring a folder, but for every child folder.
-                for child in children_folders:
-                    star_path = child.joinpath('__star__.tag')
-                    trash_path = child.joinpath('__trash__.tag')
-                    if trash_path.is_file():
-                        trash_path.unlink()
-                    if not star_path.is_file():
-                        with open(star_path, 'w') as file:
-                            file.write('')
-            else:
-                # All the child folders are starred, we need to un-star every child.
-                for child in children_folders:
-                    star_path = child.joinpath('__star__.tag')
-                    if star_path.is_file():
-                        star_path.unlink()
-
-    @Slot(Path)
-    def on_new_item_trashed(self, path):
-        """
-        Gets called every time the user decides to trash an item. Checks whether the item is a folder of interest or a
-        parent of one and trashes or un-trashes depending on whether a trash tag already exists.
-
-        :param path: The path of the folder being starred.
-        """
-        if path in self.main_dictionary:
-            star_path = path.joinpath('__star__.tag')
-            trash_path = path.joinpath('__trash__.tag')
-            # If a star file in the star folder exists, delete it.
-            if star_path.is_file():
-                star_path.unlink()
-
-            # If the folder is already a trashed folder, un-trash it.
-            if trash_path.is_file():
-                trash_path.unlink()
-            else:
-                with open(trash_path, 'w') as file:
-                    file.write('')
-        else:
-            children_folders = [folder for folder in self.main_dictionary.keys() if folder.is_relative_to(path)]
-            n_trash_tags = 0
-            for child in children_folders:
-                trash_path = child.joinpath('__trash__.tag')
-                if trash_path.is_file():
-                    n_trash_tags += 1
-
-            # If there are more children folders than trash tags, we are trashing the parent folder.
-            if len(children_folders) > n_trash_tags:
-                # Same process as individually trashing a folder, but for every child folder.
-                for child in children_folders:
-                    star_path = child.joinpath('__star__.tag')
-                    trash_path = child.joinpath('__trash__.tag')
-                    if star_path.is_file():
-                        star_path.unlink()
-                    if not trash_path.is_file():
-                        with open(trash_path, 'w') as file:
-                            file.write('')
-            else:
-                # All the child folders are trashed, we need to un-trash every child.
-                for child in children_folders:
-                    trash_path = child.joinpath('__trash__.tag')
-                    if trash_path.is_file():
-                        trash_path.unlink()
-
-
 def script() -> int:
     parser = argparse.ArgumentParser(description='Monitr main application')
     parser.add_argument("path", help="path to monitor for data", default=None)
