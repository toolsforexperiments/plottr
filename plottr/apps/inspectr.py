"""
plottr/apps/inspectr.py -- tool for browsing qcodes data.

This module provides a GUI tool to browsing qcodes .db files.
You can drap/drop .db files into the inspectr window, then browse through
datasets by date. The inspectr itself shows some elementary information
about each dataset and you can launch a plotting window that allows visualizing
the data in it.

Note that this tool is essentially only visualizing some basic structure of the
runs contained in the database. It does not to any handling or loading of
data. it relies on the public qcodes API to get its information.
"""

import os
import time
import sys
import argparse
import logging
from typing import Optional, Sequence, List, Dict, Iterable, Union
from typing_extensions import TypedDict

import pandas

from plottr import QtCore, QtWidgets, Signal, Slot, QtGui, Flowchart

from .. import log as plottrlog
from ..data.qcodes_dataset import (get_runs_from_db_as_dataframe,
                                   get_ds_structure, load_dataset_from)
from plottr.gui.widgets import MonitorIntervalInput, FormLayoutWrapper, dictToTreeWidgetItems

from .autoplot import autoplotQcodesDataset, QCAutoPlotMainWindow


__author__ = 'Wolfgang Pfaff'
__license__ = 'MIT'


def logger() -> logging.Logger:
    logger = plottrlog.getLogger('plottr.apps.inspectr')
    return logger


### Database inspector tool

class DateList(QtWidgets.QListWidget):
    """Displays a list of dates for which there are runs in the database."""

    datesSelected = Signal(list)
    fileDropped = Signal(str)

    def __init__(self, parent: Optional[QtWidgets.QWidget] = None):
        super().__init__(parent)

        self.setAcceptDrops(True)
        self.setDefaultDropAction(QtCore.Qt.CopyAction)

        self.setSelectionMode(QtWidgets.QListView.ExtendedSelection)
        self.itemSelectionChanged.connect(self.sendSelectedDates)

    @Slot(list)
    def updateDates(self, dates: Sequence[str]) -> None:
        for d in dates:
            if len(self.findItems(d, QtCore.Qt.MatchExactly)) == 0:
                self.insertItem(0, d)

        i = 0
        while i < self.count():
            if self.item(i).text() not in dates:
                item = self.takeItem(i)
                del item
            else:
                i += 1

            if i >= self.count():
                break

        self.sortItems(QtCore.Qt.DescendingOrder)

    @Slot()
    def sendSelectedDates(self) -> None:
        selection = [item.text() for item in self.selectedItems()]
        self.datesSelected.emit(selection)

    ### Drag/drop handling
    def dragEnterEvent(self, event: QtGui.QDragEnterEvent) -> None:
        if event.mimeData().hasUrls():
            urls = event.mimeData().urls()
            if len(urls) == 1:
                url = urls[0]
                if url.isLocalFile():
                    event.accept()
            else:
                event.ignore()
        else:
            event.ignore()

    def dropEvent(self, event: QtGui.QDropEvent) -> None:
        url = event.mimeData().urls()[0].toLocalFile()
        self.fileDropped.emit(url)

    def mimeTypes(self) -> List[str]:
        return ([
            'text/uri-list',
            'application/x-qabstractitemmodeldatalist',
    ])


class SortableTreeWidgetItem(QtWidgets.QTreeWidgetItem):
    """
    QTreeWidgetItem with an overridden comparator that sorts numerical values
    as numbers instead of sorting them alphabetically.
    """
    def __init__(self, strings: Iterable[str]):
        super().__init__(strings)

    def __lt__(self, other: "SortableTreeWidgetItem") -> bool:
        col = self.treeWidget().sortColumn()
        text1 = self.text(col)
        text2 = other.text(col)
        try:
            return float(text1) < float(text2)
        except ValueError:
            return text1 < text2


class RunList(QtWidgets.QTreeWidget):
    """Shows the list of runs for a given date selection."""

    cols = ['Run ID', 'Experiment', 'Sample', 'Name', 'Started', 'Completed', 'Records', 'GUID']

    runSelected = Signal(int)
    runActivated = Signal(int)

    def __init__(self, parent: Optional[QtWidgets.QWidget] = None):
        super().__init__(parent)

        self.setColumnCount(len(self.cols))
        self.setHeaderLabels(self.cols)

        self.itemSelectionChanged.connect(self.selectRun)
        self.itemActivated.connect(self.activateRun)

    def addRun(self, runId: int, **vals: str) -> None:
        lst = [str(runId)]
        lst.append(vals.get('experiment', ''))
        lst.append(vals.get('sample', ''))
        lst.append(vals.get('name', ''))
        lst.append(vals.get('started date', '') + ' ' + vals.get('started time', ''))
        lst.append(vals.get('completed date', '') + ' ' + vals.get('completed time', ''))
        lst.append(str(vals.get('records', '')))
        lst.append(vals.get('guid', ''))

        item = SortableTreeWidgetItem(lst)
        self.addTopLevelItem(item)

    def setRuns(self, selection: Dict[int, Dict[str, str]]) -> None:
        self.clear()

        # disable sorting before inserting values to avoid performance hit
        self.setSortingEnabled(False)

        for runId, record in selection.items():
            self.addRun(runId, **record)

        self.setSortingEnabled(True)

        for i in range(len(self.cols)):
            self.resizeColumnToContents(i)

    @Slot()
    def selectRun(self) -> None:
        selection = self.selectedItems()
        if len(selection) == 0:
            return

        runId = int(selection[0].text(0))
        self.runSelected.emit(runId)

    @Slot(QtWidgets.QTreeWidgetItem, int)
    def activateRun(self, item: QtWidgets.QTreeWidgetItem, column: int) -> None:
        runId = int(item.text(0))
        self.runActivated.emit(runId)


class RunInfo(QtWidgets.QTreeWidget):
    """widget that shows some more details on a selected run.

    When sending information in form of a dictionary, it will create
    a tree view of that dictionary and display that.
    """

    def __init__(self, parent: Optional[QtWidgets.QWidget] = None):
        super().__init__(parent)

        self.setHeaderLabels(['Key', 'Value'])
        self.setColumnCount(2)

    @Slot(dict)
    def setInfo(self, infoDict: Dict[str, Union[dict, str]]) -> None:
        self.clear()

        items = dictToTreeWidgetItems(infoDict)
        for item in items:
            self.addTopLevelItem(item)
            item.setExpanded(True)

        self.expandAll()
        for i in range(2):
            self.resizeColumnToContents(i)


class LoadDBProcess(QtCore.QObject):
    """
    Worker object for getting a qcodes db overview as pandas dataframe.
    It's good to have this in a separate thread because it can be a bit slow
    for large databases.
    """
    dbdfLoaded = Signal(object)
    pathSet = Signal()

    def setPath(self, path: str) -> None:
        self.path = path
        self.pathSet.emit()

    def loadDB(self) -> None:
        dbdf = get_runs_from_db_as_dataframe(self.path)
        self.dbdfLoaded.emit(dbdf)


class QCodesDBInspector(QtWidgets.QMainWindow):
    """
    Main window of the inspectr tool.
    """

    #: `Signal ()` -- Emitted when when there's an update to the internally
    #: cached data (the *data base data frame* :)).
    dbdfUpdated = Signal()

    #: Signal (`dict`) -- emitted to communicate information about a given
    #: run to the widget that displays the information
    _sendInfo = Signal(dict)

    def __init__(self, parent: Optional[QtWidgets.QWidget] = None,
                 dbPath: Optional[str] = None):
        """Constructor for :class:`QCodesDBInspector`."""
        super().__init__(parent)

        self._plotWindows: Dict[int, WindowDict] = {}

        self.filepath = dbPath
        self.dbdf = None
        self.monitor = QtCore.QTimer()

        # flag for determining what has been loaded so far.
        # * None: nothing opened yet.
        # * -1: empty DS open.
        # * any value > 0: run ID from the most recent loading.
        self.latestRunId = None

        self.setWindowTitle('Plottr | QCoDeS dataset inspectr')

        ### GUI elements

        # Main Selection widgets
        self.dateList = DateList()
        self.runList = RunList()
        self.runInfo = RunInfo()

        rightSplitter = QtWidgets.QSplitter(QtCore.Qt.Vertical)
        rightSplitter.addWidget(self.runList)
        rightSplitter.addWidget(self.runInfo)
        rightSplitter.setSizes([400, 200])

        splitter = QtWidgets.QSplitter()
        splitter.addWidget(self.dateList)
        splitter.addWidget(rightSplitter)
        splitter.setSizes([100, 500])

        self.setCentralWidget(splitter)

        # status bar
        self.status = QtWidgets.QStatusBar()
        self.setStatusBar(self.status)

        # toolbar
        self.toolbar = self.addToolBar('Data monitoring')

        # toolbar item: monitor interval
        self.monitorInput = MonitorIntervalInput()
        self.monitorInput.setToolTip('Set to 0 for disabling')
        self.monitorInput.intervalChanged.connect(self.setMonitorInterval)
        self.toolbar.addWidget(self.monitorInput)

        self.toolbar.addSeparator()

        # toolbar item: auto-launch plotting
        self.autoLaunchPlots = FormLayoutWrapper([
            ('Auto-plot new', QtWidgets.QCheckBox())
        ])
        tt = "If checked, and automatic refresh is running, "
        tt += " launch plotting window for new datasets automatically."
        self.autoLaunchPlots.setToolTip(tt)
        self.toolbar.addWidget(self.autoLaunchPlots)

        # menu bar
        menu = self.menuBar()
        fileMenu = menu.addMenu('&File')

        # action: load db file
        loadAction = QtWidgets.QAction('&Load', self)
        loadAction.setShortcut('Ctrl+L')
        loadAction.triggered.connect(self.loadDB)
        fileMenu.addAction(loadAction)

        # action: updates from the db file
        refreshAction = QtWidgets.QAction('&Refresh', self)
        refreshAction.setShortcut('R')
        refreshAction.triggered.connect(self.refreshDB)
        fileMenu.addAction(refreshAction)

        # sizing
        self.resize(640, 640)

        ### Thread workers

        # DB loading. can be slow, so nice to have in a thread.
        self.loadDBProcess = LoadDBProcess()
        self.loadDBThread = QtCore.QThread()
        self.loadDBProcess.moveToThread(self.loadDBThread)
        self.loadDBProcess.pathSet.connect(self.loadDBThread.start)
        self.loadDBProcess.dbdfLoaded.connect(self.DBLoaded)
        self.loadDBProcess.dbdfLoaded.connect(self.loadDBThread.quit)
        self.loadDBThread.started.connect(self.loadDBProcess.loadDB)  # type: ignore[attr-defined]

        ### connect signals/slots

        self.dbdfUpdated.connect(self.updateDates)
        self.dbdfUpdated.connect(self.showDBPath)

        self.dateList.datesSelected.connect(self.setDateSelection)
        self.dateList.fileDropped.connect(self.loadFullDB)
        self.runList.runSelected.connect(self.setRunSelection)
        self.runList.runActivated.connect(self.plotRun)
        self._sendInfo.connect(self.runInfo.setInfo)
        self.monitor.timeout.connect(self.monitorTriggered)

        if self.filepath is not None:
            self.loadFullDB(self.filepath)

    def closeEvent(self, event: QtGui.QCloseEvent) -> None:
        """
        When closing the inspectr window, do some house keeping:
        * stop the monitor, if running
        * close all plot windows
        """

        if self.monitor.isActive():
            self.monitor.stop()

        for runId, info in self._plotWindows.items():
            info['window'].close()

    @Slot()
    def showDBPath(self) -> None:
        tstamp = time.strftime("%Y-%m-%d %H:%M:%S")
        assert self.filepath is not None
        path = os.path.abspath(self.filepath)
        self.status.showMessage(f"{path} (loaded: {tstamp})")

    ### loading the DB and populating the widgets
    @Slot()
    def loadDB(self) -> None:
        """
        Open a file dialog that allows selecting a .db file for loading.
        If a file is selected, opens the db.
        """
        if self.filepath is not None:
            curdir = os.path.split(self.filepath)[0]
        else:
            curdir = os.getcwd()

        path, _fltr = QtWidgets.QFileDialog.getOpenFileName(
            self,
            'Open qcodes .db file',
            curdir,
            'qcodes .db files (*.db);;all files (*.*)',
            )

        if path:
            logger().info(f"Opening: {path}")
            self.loadFullDB(path=path)

    def loadFullDB(self, path: Optional[str] = None) -> None:
        if path is not None and path != self.filepath:
            self.filepath = path

            # makes sure we treat a newly loaded file fresh and not as a
            # refreshed one.
            self.latestRunId = None

        if self.filepath is not None:
            if not self.loadDBThread.isRunning():
                self.loadDBProcess.setPath(self.filepath)

<<<<<<< HEAD
=======

>>>>>>> 560f76a5
    def DBLoaded(self, dbdf: pandas.DataFrame) -> None:
        self.dbdf = dbdf
        self.dbdfUpdated.emit()
        self.dateList.sendSelectedDates()
        logger().debug('DB reloaded')

        if self.latestRunId is not None:
            idxs = self.dbdf.index.values
            newIdxs = idxs[idxs > self.latestRunId]

            if self.monitor.isActive() and self.autoLaunchPlots.elements['Auto-plot new'].isChecked():
                for idx in newIdxs:
                    self.plotRun(idx)
                    self._plotWindows[idx]['window'].setMonitorInterval(
                        self.monitorInput.spin.value()
                    )

    @Slot()
    def updateDates(self) -> None:
        assert self.dbdf is not None
        if self.dbdf.size > 0:
            dates = list(self.dbdf.groupby('started date').indices.keys())
            self.dateList.updateDates(dates)

    ### reloading the db
    @Slot()
    def refreshDB(self) -> None:
        if self.filepath is not None:
            if self.dbdf is not None and self.dbdf.size > 0:
                self.latestRunId = self.dbdf.index.values.max()
            else:
                self.latestRunId = -1

            self.loadFullDB()

    @Slot(int)
    def setMonitorInterval(self, val: int) -> None:
        self.monitor.stop()
        if val > 0:
            self.monitor.start(val * 1000)

        self.monitorInput.spin.setValue(val)

    @Slot()
    def monitorTriggered(self) -> None:
        logger().debug('Refreshing DB')
        self.refreshDB()

    ### handling user selections
    @Slot(list)
    def setDateSelection(self, dates: Sequence[str]) -> None:
        if len(dates) > 0:
            assert self.dbdf is not None
            selection = self.dbdf.loc[self.dbdf['started date'].isin(dates)].sort_index(ascending=False)
            self.runList.setRuns(selection.to_dict(orient='index'))
        else:
            self.runList.clear()

    @Slot(int)
    def setRunSelection(self, runId: int) -> None:
        assert self.filepath is not None
        ds = load_dataset_from(self.filepath, runId)
        snap = None
        if hasattr(ds, 'snapshot'):
            snap = ds.snapshot

        structure = get_ds_structure(ds)
        for k, v in structure.items():
            v.pop('values')
        contentInfo = {'Data structure': structure,
                       'QCoDeS Snapshot': snap}
        self._sendInfo.emit(contentInfo)

    @Slot(int)
    def plotRun(self, runId: int) -> None:
        assert self.filepath is not None
        fc, win = autoplotQcodesDataset(pathAndId=(self.filepath, runId))
        self._plotWindows[runId] = {
            'flowchart': fc,
            'window': win,
        }
        win.showTime()


class WindowDict(TypedDict):
    flowchart: Flowchart
    window: QCAutoPlotMainWindow


def inspectr(dbPath: Optional[str] = None) -> QCodesDBInspector:
    win = QCodesDBInspector(dbPath=dbPath)
    return win


def main(dbPath: Optional[str]) -> None:
    app = QtWidgets.QApplication([])
    plottrlog.enableStreamHandler(True)

    win = inspectr(dbPath=dbPath)
    win.show()

    if (sys.flags.interactive != 1) or not hasattr(QtCore, 'PYQT_VERSION'):
        QtWidgets.QApplication.instance().exec_()


def script() -> None:
    parser = argparse.ArgumentParser(description='inspectr -- sifting through qcodes data.')
    parser.add_argument('--dbpath', help='path to qcodes .db file',
                        default=None)
    args = parser.parse_args()
    main(args.dbpath)<|MERGE_RESOLUTION|>--- conflicted
+++ resolved
@@ -403,10 +403,6 @@
             if not self.loadDBThread.isRunning():
                 self.loadDBProcess.setPath(self.filepath)
 
-<<<<<<< HEAD
-=======
-
->>>>>>> 560f76a5
     def DBLoaded(self, dbdf: pandas.DataFrame) -> None:
         self.dbdf = dbdf
         self.dbdfUpdated.emit()
