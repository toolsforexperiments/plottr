--- conflicted
+++ resolved
@@ -1,6 +1,5 @@
 from typing import TYPE_CHECKING
 import os
-import pathlib
 
 if TYPE_CHECKING:
     from PyQt5 import QtCore, QtGui, QtWidgets
@@ -15,28 +14,8 @@
 Flowchart = pgFlowchart
 NodeBase = pgNode
 
-<<<<<<< HEAD
-
-plottrPath = os.path.split(os.path.abspath(__file__))[0]
-configPath = os.path.join(
-    os.path.split(plottrPath)[0],
-    'config'
-)
-
-userConfigPath = os.path.join(
-    str(pathlib.Path.home()), '.plottr'
-)
-
-
-def getConfigFilePath(fn, preferUser=True):
-    if preferUser and os.path.exists(os.path.join(userConfigPath, fn)):
-        return os.path.join(userConfigPath, fn)
-    elif os.path.exists(os.path.join(configPath, fn)):
-        return os.path.join(configPath, fn)
-=======
 plottrPath = os.path.split(os.path.abspath(__file__))[0]
 
 from ._version import get_versions
 __version__ = get_versions()['version']
-del get_versions
->>>>>>> 961f6384
+del get_versions